// Copyright 2021 PingCAP, Inc.
//
// Licensed under the Apache License, Version 2.0 (the "License");
// you may not use this file except in compliance with the License.
// You may obtain a copy of the License at
//
//     http://www.apache.org/licenses/LICENSE-2.0
//
// Unless required by applicable law or agreed to in writing, software
// distributed under the License is distributed on an "AS IS" BASIS,
// See the License for the specific language governing permissions and
// limitations under the License.

package cdc

import (
	"context"
	"fmt"
	"io"
	"net"
	"net/http"
	"os"
	"path/filepath"
	"time"

	"github.com/gin-gonic/gin"
	"github.com/pingcap/errors"
	"github.com/pingcap/log"

	"github.com/prometheus/client_golang/prometheus"
	"go.etcd.io/etcd/client/pkg/v3/logutil"
	clientv3 "go.etcd.io/etcd/client/v3"
	"go.uber.org/zap"
	"go.uber.org/zap/zapcore"
	"golang.org/x/net/netutil"
	"golang.org/x/sync/errgroup"
	"google.golang.org/grpc"
	"google.golang.org/grpc/backoff"

	"github.com/pingcap/tiflow/cdc/capture"
	"github.com/pingcap/tiflow/cdc/kv"
	"github.com/pingcap/tiflow/cdc/sorter/unified"
	"github.com/pingcap/tiflow/pkg/config"
	cerror "github.com/pingcap/tiflow/pkg/errors"
	"github.com/pingcap/tiflow/pkg/etcd"
	"github.com/pingcap/tiflow/pkg/fsutil"
	"github.com/pingcap/tiflow/pkg/httputil"
	"github.com/pingcap/tiflow/pkg/p2p"
	"github.com/pingcap/tiflow/pkg/tcpserver"
	p2pProto "github.com/pingcap/tiflow/proto/p2p"
)

const (
	defaultDataDir = "/tmp/cdc_data"
	// dataDirThreshold is used to warn if the free space of the specified data-dir is lower than it, unit is GB
	dataDirThreshold = 500
	// maxHTTPConnection is used to limits the max concurrent connections of http server.
	maxHTTPConnection = 1000
	// httpConnectionTimeout is used to limits a connection max alive time of http server.
	httpConnectionTimeout = 10 * time.Minute
)

// Server is the capture server
// TODO: we need to make Server more unit testable and add more test cases.
// Especially we need to decouple the HTTPServer out of Server.
type Server struct {
	capture      *capture.Capture
	tcpServer    tcpserver.TCPServer
	grpcService  *p2p.ServerWrapper
	statusServer *http.Server
	etcdClient   *etcd.CDCEtcdClient
	pdEndpoints  []string
}

// NewServer creates a Server instance.
func NewServer(pdEndpoints []string) (*Server, error) {
	conf := config.GetGlobalServerConfig()
	log.Info("creating CDC server",
		zap.Strings("pd", pdEndpoints),
		zap.Stringer("config", conf),
	)

	// This is to make communication between nodes possible.
	// In other words, the nodes have to trust each other.
	if len(conf.Security.CertAllowedCN) != 0 {
		err := conf.Security.AddSelfCommonName()
		if err != nil {
			log.Error("status server set tls config failed", zap.Error(err))
			return nil, errors.Trace(err)
		}
	}

	// tcpServer is the unified frontend of the CDC server that serves
	// both RESTful APIs and gRPC APIs.
	// Note that we pass the TLS config to the tcpServer, so there is no need to
	// configure TLS elsewhere.
	tcpServer, err := tcpserver.NewTCPServer(conf.Addr, conf.Security)
	if err != nil {
		return nil, errors.Trace(err)
	}

	s := &Server{
		pdEndpoints: pdEndpoints,
		grpcService: p2p.NewServerWrapper(),
		tcpServer:   tcpServer,
	}

	return s, nil
}

// Run runs the server.
func (s *Server) Run(ctx context.Context) error {
	conf := config.GetGlobalServerConfig()

	grpcTLSOption, err := conf.Security.ToGRPCDialOption()
	if err != nil {
		return errors.Trace(err)
	}

	tlsConfig, err := conf.Security.ToTLSConfig()
	if err != nil {
		return errors.Trace(err)
	}

	logConfig := logutil.DefaultZapLoggerConfig
	logConfig.Level = zap.NewAtomicLevelAt(zapcore.ErrorLevel)

	etcdCli, err := clientv3.New(clientv3.Config{
		Endpoints:   s.pdEndpoints,
		TLS:         tlsConfig,
		Context:     ctx,
		LogConfig:   &logConfig,
		DialTimeout: 5 * time.Second,
		DialOptions: []grpc.DialOption{
			grpcTLSOption,
			grpc.WithBlock(),
			grpc.WithConnectParams(grpc.ConnectParams{
				Backoff: backoff.Config{
					BaseDelay:  time.Second,
					Multiplier: 1.1,
					Jitter:     0.1,
					MaxDelay:   3 * time.Second,
				},
				MinConnectTimeout: 3 * time.Second,
			}),
		},
	})
	if err != nil {
		return errors.Annotate(cerror.WrapError(cerror.ErrNewCaptureFailed, err), "new etcd client")
	}

<<<<<<< HEAD
	cdcEtcdClient := etcd.NewCDCEtcdClient(ctx, etcdCli, conf.ClusterID)
=======
	cdcEtcdClient, err := etcd.NewCDCEtcdClient(ctx, etcdCli, conf.ClusterID)
	if err != nil {
		return errors.Annotate(cerror.WrapError(cerror.ErrNewCaptureFailed, err),
			"wrapper etcd client")
	}
>>>>>>> b344270e
	s.etcdClient = &cdcEtcdClient
	err = s.initDir(ctx)
	if err != nil {
		return errors.Trace(err)
	}

	kv.InitWorkerPool()

	s.capture = capture.NewCapture(s.pdEndpoints, s.etcdClient, s.grpcService)

	err = s.startStatusHTTP(s.tcpServer.HTTP1Listener())
	if err != nil {
		return err
	}

	return s.run(ctx)
}

// startStatusHTTP starts the HTTP server.
// `lis` is a listener that gives us plain-text HTTP requests.
// TODO: can we decouple the HTTP server from the capture server?
func (s *Server) startStatusHTTP(lis net.Listener) error {
	// LimitListener returns a Listener that accepts at most n simultaneous
	// connections from the provided Listener. Connections that exceed the
	// limit will wait in a queue and no new goroutines will be created until
	// a connection is processed.
	// We use it here to limit the max concurrent conections of statusServer.
	lis = netutil.LimitListener(lis, maxHTTPConnection)
	conf := config.GetGlobalServerConfig()

	// discard gin log output
	gin.DefaultWriter = io.Discard
	router := gin.New()
	// Register APIs.
	RegisterRoutes(router, s.capture, registry)

	// No need to configure TLS because it is already handled by `s.tcpServer`.
	// Add ReadTimeout and WriteTimeout to avoid some abnormal connections never close.
	s.statusServer = &http.Server{
		Handler:      router,
		ReadTimeout:  httpConnectionTimeout,
		WriteTimeout: httpConnectionTimeout,
	}

	go func() {
		log.Info("http server is running", zap.String("addr", conf.Addr))
		err := s.statusServer.Serve(lis)
		if err != nil && err != http.ErrServerClosed {
			log.Error("http server error", zap.Error(cerror.WrapError(cerror.ErrServeHTTP, err)))
		}
	}()
	return nil
}

func (s *Server) etcdHealthChecker(ctx context.Context) error {
	ticker := time.NewTicker(time.Second * 3)
	defer ticker.Stop()
	conf := config.GetGlobalServerConfig()

	httpCli, err := httputil.NewClient(conf.Security)
	if err != nil {
		return err
	}
	defer httpCli.CloseIdleConnections()
	metrics := make(map[string]prometheus.Observer)
	for _, pdEndpoint := range s.pdEndpoints {
		metrics[pdEndpoint] = etcdHealthCheckDuration.WithLabelValues(pdEndpoint)
	}

	for {
		select {
		case <-ctx.Done():
			return ctx.Err()
		case <-ticker.C:
			for _, pdEndpoint := range s.pdEndpoints {
				start := time.Now()
				ctx, cancel := context.WithTimeout(ctx, time.Second*10)
				resp, err := httpCli.Get(ctx, fmt.Sprintf("%s/pd/api/v1/health", pdEndpoint))
				if err != nil {
					log.Warn("etcd health check error", zap.Error(err))
				} else {
					_, _ = io.Copy(io.Discard, resp.Body)
					_ = resp.Body.Close()
					metrics[pdEndpoint].Observe(float64(time.Since(start)) / float64(time.Second))
				}
				cancel()
			}
		}
	}
}

func (s *Server) run(ctx context.Context) (err error) {
	ctx, cancel := context.WithCancel(ctx)
	defer cancel()

	wg, cctx := errgroup.WithContext(ctx)

	wg.Go(func() error {
		return s.capture.Run(cctx)
	})

	wg.Go(func() error {
		return s.etcdHealthChecker(cctx)
	})

	wg.Go(func() error {
		return unified.RunWorkerPool(cctx)
	})

	wg.Go(func() error {
		return kv.RunWorkerPool(cctx)
	})

	wg.Go(func() error {
		return s.tcpServer.Run(cctx)
	})

	conf := config.GetGlobalServerConfig()
	if conf.Debug.EnableNewScheduler {
		grpcServer := grpc.NewServer()
		p2pProto.RegisterCDCPeerToPeerServer(grpcServer, s.grpcService)

		wg.Go(func() error {
			return grpcServer.Serve(s.tcpServer.GrpcListener())
		})
		wg.Go(func() error {
			<-cctx.Done()
			grpcServer.Stop()
			return nil
		})
	}

	return wg.Wait()
}

// Close closes the server.
func (s *Server) Close() {
	if s.capture != nil {
		s.capture.AsyncClose()
	}
	if s.statusServer != nil {
		err := s.statusServer.Close()
		if err != nil {
			log.Error("close status server", zap.Error(err))
		}
		s.statusServer = nil
	}
	if s.tcpServer != nil {
		err := s.tcpServer.Close()
		if err != nil {
			log.Error("close tcp server", zap.Error(err))
		}
		s.tcpServer = nil
	}
}

func (s *Server) initDir(ctx context.Context) error {
	if err := s.setUpDir(ctx); err != nil {
		return errors.Trace(err)
	}
	conf := config.GetGlobalServerConfig()
	// Ensure data dir exists and read-writable.
	diskInfo, err := checkDir(conf.DataDir)
	if err != nil {
		return errors.Trace(err)
	}
	log.Info(fmt.Sprintf("%s is set as data-dir (%dGB available), sort-dir=%s. "+
		"It is recommended that the disk for data-dir at least have %dGB available space",
		conf.DataDir, diskInfo.Avail, conf.Sorter.SortDir, dataDirThreshold))

	// Ensure sorter dir exists and read-writable.
	_, err = checkDir(conf.Sorter.SortDir)
	if err != nil {
		return errors.Trace(err)
	}
	return nil
}

func (s *Server) setUpDir(ctx context.Context) error {
	conf := config.GetGlobalServerConfig()
	if conf.DataDir != "" {
		conf.Sorter.SortDir = filepath.Join(conf.DataDir, config.DefaultSortDir)
		config.StoreGlobalServerConfig(conf)

		return nil
	}

	// data-dir will be decided by exist changefeed for backward compatibility
	allInfo, err := s.etcdClient.GetAllChangeFeedInfo(ctx)
	if err != nil {
		return errors.Trace(err)
	}

	candidates := make([]string, 0, len(allInfo))
	for _, info := range allInfo {
		if info.SortDir != "" {
			candidates = append(candidates, info.SortDir)
		}
	}

	conf.DataDir = defaultDataDir
	best, ok := findBestDataDir(candidates)
	if ok {
		conf.DataDir = best
	}

	conf.Sorter.SortDir = filepath.Join(conf.DataDir, config.DefaultSortDir)
	config.StoreGlobalServerConfig(conf)
	return nil
}

func checkDir(dir string) (*fsutil.DiskInfo, error) {
	err := os.MkdirAll(dir, 0o700)
	if err != nil {
		return nil, errors.Trace(err)
	}
	if err := fsutil.IsDirReadWritable(dir); err != nil {
		return nil, errors.Trace(err)
	}
	return fsutil.GetDiskInfo(dir)
}

// try to find the best data dir by rules
// at the moment, only consider available disk space
func findBestDataDir(candidates []string) (result string, ok bool) {
	var low uint64 = 0

	for _, dir := range candidates {
		info, err := checkDir(dir)
		if err != nil {
			log.Warn("check the availability of dir", zap.String("dir", dir), zap.Error(err))
			continue
		}
		if info.Avail > low {
			result = dir
			low = info.Avail
			ok = true
		}
	}

	if !ok && len(candidates) != 0 {
		log.Warn("try to find directory for data-dir failed, use `/tmp/cdc_data` as data-dir", zap.Strings("candidates", candidates))
	}

	return result, ok
}<|MERGE_RESOLUTION|>--- conflicted
+++ resolved
@@ -149,15 +149,11 @@
 		return errors.Annotate(cerror.WrapError(cerror.ErrNewCaptureFailed, err), "new etcd client")
 	}
 
-<<<<<<< HEAD
-	cdcEtcdClient := etcd.NewCDCEtcdClient(ctx, etcdCli, conf.ClusterID)
-=======
 	cdcEtcdClient, err := etcd.NewCDCEtcdClient(ctx, etcdCli, conf.ClusterID)
 	if err != nil {
 		return errors.Annotate(cerror.WrapError(cerror.ErrNewCaptureFailed, err),
 			"wrapper etcd client")
 	}
->>>>>>> b344270e
 	s.etcdClient = &cdcEtcdClient
 	err = s.initDir(ctx)
 	if err != nil {
