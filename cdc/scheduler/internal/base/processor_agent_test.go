// Copyright 2021 PingCAP, Inc.
//
// Licensed under the Apache License, Version 2.0 (the "License");
// you may not use this file except in compliance with the License.
// You may obtain a copy of the License at
//
//     http://www.apache.org/licenses/LICENSE-2.0
//
// Unless required by applicable law or agreed to in writing, software
// distributed under the License is distributed on an "AS IS" BASIS,
// See the License for the specific language governing permissions and
// limitations under the License.

package base

import (
	"context"
	"sync"
	"testing"
	"time"

	"github.com/pingcap/failpoint"
	"github.com/stretchr/testify/mock"
	"github.com/stretchr/testify/require"
	"go.etcd.io/etcd/api/v3/mvccpb"
	clientv3 "go.etcd.io/etcd/client/v3"

	"github.com/pingcap/tiflow/cdc/model"
	"github.com/pingcap/tiflow/cdc/scheduler/internal/base/protocol"
	"github.com/pingcap/tiflow/pkg/etcd"
	"github.com/pingcap/tiflow/pkg/p2p"
	"github.com/pingcap/tiflow/pkg/version"
)

const (
	// The purpose of these tests is to test the correctness
	// of the agent alone. So one node for the agent and the
	// other for the scheduler is enough.
	agentTestMockNodeNum = 2

	ownerCaptureID     = "capture-0"
	processorCaptureID = "capture-1"
)

// agentTestSuite is a test suite for the agent (the component of the processor).
// NOTE these tests are actually an integration test for the agent and the p2p package.
// TODO add a real unit test with mock components for the agent alone,
// which might require refactoring some existing components.
type agentTestSuite struct {
	cluster      *p2p.MockCluster
	etcdClient   *clientv3.Client
	etcdKVClient *mockEtcdKVClient

	tableExecutor      *MockTableExecutor
	dispatchResponseCh chan *protocol.DispatchTableResponseMessage
	syncCh             chan *protocol.SyncMessage
	checkpointCh       chan *protocol.CheckpointMessage

	ownerMessageClient *p2p.MessageClient

	ctx    context.Context
	cancel context.CancelFunc

	blockSyncMu   sync.Mutex
	blockSyncCond *sync.Cond
	blockSync     bool
}

func newAgentTestSuite(t *testing.T) *agentTestSuite {
	ctx, cancel := context.WithCancel(context.Background())
	etcdCli, KVCli := newMockEtcdClientForAgentTests(ctx)

	cluster := p2p.NewMockCluster(t, agentTestMockNodeNum)
	ownerMessageServer := cluster.Nodes[ownerCaptureID].Server

	ownerMessageClient := cluster.Nodes[ownerCaptureID].Router.GetClient(processorCaptureID)
	require.NotNil(t, ownerMessageClient)

	ret := &agentTestSuite{
		cluster:      cluster,
		etcdClient:   etcdCli,
		etcdKVClient: KVCli,

		// The channel sizes 1024 should be more than sufficient for these tests.
		// Full channels will result in panics to make the cases fail.
		dispatchResponseCh: make(chan *protocol.DispatchTableResponseMessage, 1024),
		syncCh:             make(chan *protocol.SyncMessage, 1024),
		checkpointCh:       make(chan *protocol.CheckpointMessage, 1024),

		ownerMessageClient: ownerMessageClient,

		ctx:    ctx,
		cancel: cancel,
	}

	_, err := ownerMessageServer.SyncAddHandler(ctx, protocol.DispatchTableResponseTopic(
		model.DefaultChangeFeedID("cf-1")),
		&protocol.DispatchTableResponseMessage{},
		func(senderID string, msg interface{}) error {
			require.Equal(t, processorCaptureID, senderID)
			require.IsType(t, &protocol.DispatchTableResponseMessage{}, msg)
			select {
			case ret.dispatchResponseCh <- msg.(*protocol.DispatchTableResponseMessage):
			default:
				require.FailNow(t, "full channel")
			}
			return nil
		},
	)
	require.NoError(t, err)

	_, err = ownerMessageServer.SyncAddHandler(ctx, protocol.SyncTopic(
		model.DefaultChangeFeedID("cf-1")),
		&protocol.SyncMessage{},
		func(senderID string, msg interface{}) error {
			ret.blockSyncMu.Lock()
			for ret.blockSync {
				ret.blockSyncCond.Wait()
			}
			ret.blockSyncMu.Unlock()

			require.Equal(t, processorCaptureID, senderID)
			require.IsType(t, &protocol.SyncMessage{}, msg)

			select {
			case ret.syncCh <- msg.(*protocol.SyncMessage):
			default:
				require.FailNow(t, "full channel")
			}
			return nil
		},
	)
	require.NoError(t, err)

	_, err = ownerMessageServer.SyncAddHandler(ctx, protocol.CheckpointTopic(
		model.DefaultChangeFeedID("cf-1")),
		&protocol.CheckpointMessage{},
		func(senderID string, msg interface{}) error {
			require.Equal(t, processorCaptureID, senderID)
			require.IsType(t, &protocol.CheckpointMessage{}, msg)

			select {
			case ret.checkpointCh <- msg.(*protocol.CheckpointMessage):
			default:
				require.FailNow(t, "full channel")
			}
			return nil
		},
	)
	require.NoError(t, err)
	ret.blockSyncCond = sync.NewCond(&ret.blockSyncMu)
	return ret
}

func (s *agentTestSuite) CreateAgent(t *testing.T) (*agentImpl, error) {
	cdcEtcdClient := etcd.NewCDCEtcdClient(s.ctx, s.etcdClient, etcd.DefaultCDCClusterID)
	messageServer := s.cluster.Nodes["capture-1"].Server
	messageRouter := s.cluster.Nodes["capture-1"].Router
	s.tableExecutor = NewMockTableExecutor(t)

	ret, err := NewAgent(
		s.ctx, messageServer, messageRouter, &cdcEtcdClient,
		s.tableExecutor, model.DefaultChangeFeedID("cf-1"))
	if err != nil {
		return nil, err
	}

	return ret.(*agentImpl), nil
}

func (s *agentTestSuite) BlockSync() {
	s.blockSyncMu.Lock()
	defer s.blockSyncMu.Unlock()

	s.blockSync = true
}

func (s *agentTestSuite) UnblockSync() {
	s.blockSyncMu.Lock()
	defer s.blockSyncMu.Unlock()

	s.blockSync = false
	s.blockSyncCond.Broadcast()
}

func (s *agentTestSuite) Close() {
	s.UnblockSync()
	s.cancel()
	s.cluster.Close()
}

// newMockEtcdClientForAgentTests returns a mock Etcd client.
// NOTE: The mock client does not have any useful internal logic.
// It only supports GET operations and any output should be supplied by
// calling the mock.Mock methods embedded in the mock client.
func newMockEtcdClientForAgentTests(ctx context.Context) (*clientv3.Client, *mockEtcdKVClient) {
	cli := clientv3.NewCtxClient(ctx)
	mockKVCli := &mockEtcdKVClient{}
	cli.KV = mockKVCli
	return cli, mockKVCli
}

type mockEtcdKVClient struct {
	clientv3.KV // embeds a null implementation of the Etcd KV client
	mock.Mock
}

func (c *mockEtcdKVClient) Get(ctx context.Context, key string, opts ...clientv3.OpOption) (*clientv3.GetResponse, error) {
	args := c.Called(ctx, key, opts)
	resp := (*clientv3.GetResponse)(nil)
	if args.Get(0) != nil {
		resp = args.Get(0).(*clientv3.GetResponse)
	}
	return resp, args.Error(1)
}

func TestAgentBasics(t *testing.T) {
	suite := newAgentTestSuite(t)
	defer suite.Close()

	suite.etcdKVClient.On("Get", mock.Anything,
<<<<<<< HEAD
		etcd.CaptureOwnerKey(), mock.Anything).
		Return(&clientv3.GetResponse{
			Kvs: []*mvccpb.KeyValue{
				{
					Key:         []byte(etcd.CaptureOwnerKey()),
=======
		etcd.CaptureOwnerKey(etcd.DefaultCDCClusterID), mock.Anything).
		Return(&clientv3.GetResponse{
			Kvs: []*mvccpb.KeyValue{
				{
					Key:         []byte(etcd.CaptureOwnerKey(etcd.DefaultCDCClusterID)),
>>>>>>> bc3738cb
					Value:       []byte(ownerCaptureID),
					ModRevision: 1,
				},
			},
		}, nil)

	// Test Point 1: Create an agent.
	agent, err := suite.CreateAgent(t)
	require.NoError(t, err)

	// Test Point 2: First tick should sync the SyncMessage.
	err = agent.Tick(suite.ctx)
	require.NoError(t, err)

	select {
	case <-suite.ctx.Done():
		require.Fail(t, "context should not be canceled")
	case syncMsg := <-suite.syncCh:
		require.Equal(t, &protocol.SyncMessage{
			ProcessorVersion: version.ReleaseSemver(),
			Epoch:            agent.CurrentEpoch(),
			Running:          nil,
			Adding:           nil,
			Removing:         nil,
		}, syncMsg)
	}

	_, err = suite.ownerMessageClient.SendMessage(suite.ctx,
		protocol.DispatchTableTopic(model.DefaultChangeFeedID("cf-1")),
		&protocol.DispatchTableMessage{
			OwnerRev: 1,
			Epoch:    agent.CurrentEpoch(),
			ID:       1,
			IsDelete: false,
		})
	require.NoError(t, err)

	// Test Point 3: Accept an incoming DispatchTableMessage, and the AddTable method in TableExecutor can return false.
	suite.tableExecutor.On("AddTable", mock.Anything, model.TableID(1),
		model.Ts(0)).
		Return(false, nil).Once()
	suite.tableExecutor.On("AddTable", mock.Anything, model.TableID(1),
		model.Ts(0)).
		Return(true, nil).Run(
		func(_ mock.Arguments) {
			delete(suite.tableExecutor.Adding, 1)
			suite.tableExecutor.Running[1] = struct{}{}
		}).Once()
	suite.tableExecutor.On("GetCheckpoint").
		Return(model.Ts(1000), model.Ts(1000))

	require.Eventually(t, func() bool {
		err = agent.Tick(suite.ctx)
		require.NoError(t, err)
		if len(suite.tableExecutor.Running) != 1 {
			return false
		}
		select {
		case <-suite.ctx.Done():
			require.Fail(t, "context should not be canceled")
		case msg := <-suite.checkpointCh:
			require.Equal(t, &protocol.CheckpointMessage{
				CheckpointTs: model.Ts(1000),
				ResolvedTs:   model.Ts(1000),
			}, msg)
			return true
		default:
		}
		return false
	}, 5*time.Second, 100*time.Millisecond)

	suite.tableExecutor.AssertExpectations(t)
	suite.tableExecutor.ExpectedCalls = nil
	suite.tableExecutor.Calls = nil

	suite.tableExecutor.On("GetCheckpoint").Return(model.Ts(1000), model.Ts(1000))
	// Test Point 4: Accept an incoming DispatchTableMessage, and the AddTable method in TableExecutor can return true.
	err = agent.Tick(suite.ctx)
	require.NoError(t, err)

	require.Eventually(t, func() bool {
		select {
		case <-suite.ctx.Done():
			return false
		case msg := <-suite.dispatchResponseCh:
			require.Equal(t, &protocol.DispatchTableResponseMessage{
				ID:    1,
				Epoch: agent.CurrentEpoch(),
			}, msg)
			return true
		default:
		}

		err = agent.Tick(suite.ctx)
		require.NoError(t, err)
		return false
	}, time.Second*3, time.Millisecond*10)

	// Test Point 5: Close the agent.
	err = agent.Close()
	require.NoError(t, err)

	// double close
	err = agent.Close()
	require.NoError(t, err)
}

func TestAgentNoOwnerAtStartUp(t *testing.T) {
	suite := newAgentTestSuite(t)
	defer suite.Close()

	// Empty response implies no owner.
	suite.etcdKVClient.On("Get", mock.Anything,
<<<<<<< HEAD
		etcd.CaptureOwnerKey(), mock.Anything).
=======
		etcd.CaptureOwnerKey(etcd.DefaultCDCClusterID), mock.Anything).
>>>>>>> bc3738cb
		Return(&clientv3.GetResponse{}, nil)

	// Test Point 1: Create an agent.
	agent, err := suite.CreateAgent(t)
	require.NoError(t, err)

	// Test Point 2: First ticks should not panic
	for i := 0; i < 10; i++ {
		err = agent.Tick(suite.ctx)
		require.NoError(t, err)
	}

	// Test Point 3: Agent should process the Announce message.
	_, err = suite.ownerMessageClient.SendMessage(suite.ctx,
		protocol.AnnounceTopic(model.DefaultChangeFeedID("cf-1")),
		&protocol.AnnounceMessage{
			OwnerRev:     1,
			OwnerVersion: version.ReleaseSemver(),
		})
	require.NoError(t, err)

	require.Eventually(t, func() bool {
		err := agent.Tick(suite.ctx)
		require.NoError(t, err)
		select {
		case <-suite.ctx.Done():
			require.Fail(t, "context should not be canceled")
		case syncMsg := <-suite.syncCh:
			require.Equal(t, &protocol.SyncMessage{
				ProcessorVersion: version.ReleaseSemver(),
				Epoch:            agent.CurrentEpoch(),
				Running:          nil,
				Adding:           nil,
				Removing:         nil,
			}, syncMsg)
			return true
		default:
		}
		return false
	}, 5*time.Second, 100*time.Millisecond)

	// Test Point 4: Close the agent.
	err = agent.Close()
	require.NoError(t, err)

	// double close
	err = agent.Close()
	require.NoError(t, err)
}

func TestAgentTolerateClientClosed(t *testing.T) {
	suite := newAgentTestSuite(t)
	defer suite.Close()

	suite.etcdKVClient.On("Get", mock.Anything,
<<<<<<< HEAD
		etcd.CaptureOwnerKey(), mock.Anything).
		Return(&clientv3.GetResponse{
			Kvs: []*mvccpb.KeyValue{
				{
					Key:         []byte(etcd.CaptureOwnerKey()),
=======
		etcd.CaptureOwnerKey(etcd.DefaultCDCClusterID), mock.Anything).
		Return(&clientv3.GetResponse{
			Kvs: []*mvccpb.KeyValue{
				{
					Key: []byte(etcd.CaptureOwnerKey(
						etcd.DefaultCDCClusterID)),
>>>>>>> bc3738cb
					Value:       []byte(ownerCaptureID),
					ModRevision: 1,
				},
			},
		}, nil)

	// Test Point 1: Create an agent.
	agent, err := suite.CreateAgent(t)
	require.NoError(t, err)

	_ = failpoint.Enable("github.com/pingcap/tiflow/pkg/p2p/ClientInjectClosed", "5*return(true)")
	defer func() {
		_ = failpoint.Disable("github.com/pingcap/tiflow/pkg/p2p/ClientInjectClosed")
	}()

	// Test Point 2: We should tolerate the error ErrPeerMessageClientClosed
	for i := 0; i < 6; i++ {
		err = agent.Tick(suite.ctx)
		require.NoError(t, err)
	}

	select {
	case <-suite.ctx.Done():
		require.Fail(t, "context should not be canceled")
	case syncMsg := <-suite.syncCh:
		require.Equal(t, &protocol.SyncMessage{
			ProcessorVersion: version.ReleaseSemver(),
			Epoch:            agent.CurrentEpoch(),
			Running:          nil,
			Adding:           nil,
			Removing:         nil,
		}, syncMsg)
	}
}

func TestNoFinishOperationBeforeSyncIsReceived(t *testing.T) {
	suite := newAgentTestSuite(t)
	defer suite.Close()

	suite.etcdKVClient.On("Get", mock.Anything,
<<<<<<< HEAD
		etcd.CaptureOwnerKey(), mock.Anything).
		Return(&clientv3.GetResponse{
			Kvs: []*mvccpb.KeyValue{
				{
					Key:         []byte(etcd.CaptureOwnerKey()),
=======
		etcd.CaptureOwnerKey(etcd.DefaultCDCClusterID), mock.Anything).
		Return(&clientv3.GetResponse{
			Kvs: []*mvccpb.KeyValue{
				{
					Key:         []byte(etcd.CaptureOwnerKey(etcd.DefaultCDCClusterID)),
>>>>>>> bc3738cb
					Value:       []byte(ownerCaptureID),
					ModRevision: 1,
				},
			},
		}, nil)

	agent, err := suite.CreateAgent(t)
	require.NoError(t, err)

	suite.BlockSync()

	err = agent.Tick(suite.ctx)
	require.NoError(t, err)

	_, err = suite.ownerMessageClient.SendMessage(suite.ctx,
		protocol.DispatchTableTopic(model.DefaultChangeFeedID("cf-1")),
		&protocol.DispatchTableMessage{
			OwnerRev: 1,
			Epoch:    agent.CurrentEpoch(),
			ID:       1,
			StartTs:  1,
			IsDelete: false,
		})
	require.NoError(t, err)

	_, err = suite.ownerMessageClient.SendMessage(suite.ctx,
		protocol.DispatchTableTopic(model.DefaultChangeFeedID("cf-1")),
		&protocol.DispatchTableMessage{
			OwnerRev: 1,
			Epoch:    agent.CurrentEpoch(),
			ID:       2,
			StartTs:  2,
			IsDelete: false,
		})
	require.NoError(t, err)

	suite.tableExecutor.On("AddTable", mock.Anything, model.TableID(1),
		model.Ts(1)).
		Return(true, nil).
		Run(
			func(_ mock.Arguments) {
				delete(suite.tableExecutor.Adding, 1)
				suite.tableExecutor.Running[1] = struct{}{}
			}).Once()
	suite.tableExecutor.On("AddTable", mock.Anything, model.TableID(2),
		model.Ts(2)).
		Return(true, nil).
		Run(
			func(_ mock.Arguments) {
				delete(suite.tableExecutor.Adding, 2)
				suite.tableExecutor.Running[2] = struct{}{}
			}).Once()
	suite.tableExecutor.On("GetCheckpoint").
		Return(model.Ts(1000), model.Ts(1000))

	start := time.Now()
	for time.Since(start) < 100*time.Millisecond {
		err := agent.Tick(suite.ctx)
		require.NoError(t, err)

		select {
		case <-suite.ctx.Done():
			require.FailNow(t, "context is canceled")
		case <-suite.dispatchResponseCh:
			require.FailNow(t, "Dispatch Response is received")
		case <-suite.syncCh:
			require.FailNow(t, "Sync is received")
		default:
		}
		time.Sleep(10 * time.Millisecond)
	}
	suite.UnblockSync()

	require.Eventually(t, func() bool {
		select {
		case <-suite.ctx.Done():
			require.Fail(t, "context should not be canceled")
			return false
		case syncMsg := <-suite.syncCh:
			require.Equal(t, &protocol.SyncMessage{
				ProcessorVersion: version.ReleaseSemver(),
				Epoch:            agent.CurrentEpoch(),
				Running:          nil,
				Adding:           nil,
				Removing:         nil,
			}, syncMsg)
			return true
		default:
		}

		err := agent.Tick(suite.ctx)
		require.NoError(t, err)
		return false
	}, 1*time.Second, 10*time.Millisecond)

	require.Eventually(t, func() bool {
		select {
		case <-suite.ctx.Done():
			return false
		case <-suite.dispatchResponseCh:
			return true
		default:
		}

		err := agent.Tick(suite.ctx)
		require.NoError(t, err)
		return false
	}, time.Second*3, time.Millisecond*10)

	require.Eventually(t, func() bool {
		select {
		case <-suite.ctx.Done():
			return false
		case <-suite.dispatchResponseCh:
			return true
		default:
		}

		err := agent.Tick(suite.ctx)
		require.NoError(t, err)
		return false
	}, time.Second*3, time.Millisecond*10)

	suite.tableExecutor.AssertExpectations(t)
}<|MERGE_RESOLUTION|>--- conflicted
+++ resolved
@@ -219,19 +219,11 @@
 	defer suite.Close()
 
 	suite.etcdKVClient.On("Get", mock.Anything,
-<<<<<<< HEAD
-		etcd.CaptureOwnerKey(), mock.Anything).
-		Return(&clientv3.GetResponse{
-			Kvs: []*mvccpb.KeyValue{
-				{
-					Key:         []byte(etcd.CaptureOwnerKey()),
-=======
 		etcd.CaptureOwnerKey(etcd.DefaultCDCClusterID), mock.Anything).
 		Return(&clientv3.GetResponse{
 			Kvs: []*mvccpb.KeyValue{
 				{
 					Key:         []byte(etcd.CaptureOwnerKey(etcd.DefaultCDCClusterID)),
->>>>>>> bc3738cb
 					Value:       []byte(ownerCaptureID),
 					ModRevision: 1,
 				},
@@ -345,11 +337,7 @@
 
 	// Empty response implies no owner.
 	suite.etcdKVClient.On("Get", mock.Anything,
-<<<<<<< HEAD
-		etcd.CaptureOwnerKey(), mock.Anything).
-=======
 		etcd.CaptureOwnerKey(etcd.DefaultCDCClusterID), mock.Anything).
->>>>>>> bc3738cb
 		Return(&clientv3.GetResponse{}, nil)
 
 	// Test Point 1: Create an agent.
@@ -405,20 +393,12 @@
 	defer suite.Close()
 
 	suite.etcdKVClient.On("Get", mock.Anything,
-<<<<<<< HEAD
-		etcd.CaptureOwnerKey(), mock.Anything).
-		Return(&clientv3.GetResponse{
-			Kvs: []*mvccpb.KeyValue{
-				{
-					Key:         []byte(etcd.CaptureOwnerKey()),
-=======
 		etcd.CaptureOwnerKey(etcd.DefaultCDCClusterID), mock.Anything).
 		Return(&clientv3.GetResponse{
 			Kvs: []*mvccpb.KeyValue{
 				{
 					Key: []byte(etcd.CaptureOwnerKey(
 						etcd.DefaultCDCClusterID)),
->>>>>>> bc3738cb
 					Value:       []byte(ownerCaptureID),
 					ModRevision: 1,
 				},
@@ -459,19 +439,11 @@
 	defer suite.Close()
 
 	suite.etcdKVClient.On("Get", mock.Anything,
-<<<<<<< HEAD
-		etcd.CaptureOwnerKey(), mock.Anything).
-		Return(&clientv3.GetResponse{
-			Kvs: []*mvccpb.KeyValue{
-				{
-					Key:         []byte(etcd.CaptureOwnerKey()),
-=======
 		etcd.CaptureOwnerKey(etcd.DefaultCDCClusterID), mock.Anything).
 		Return(&clientv3.GetResponse{
 			Kvs: []*mvccpb.KeyValue{
 				{
 					Key:         []byte(etcd.CaptureOwnerKey(etcd.DefaultCDCClusterID)),
->>>>>>> bc3738cb
 					Value:       []byte(ownerCaptureID),
 					ModRevision: 1,
 				},
