// Copyright 2021 PingCAP, Inc.
//
// Licensed under the Apache License, Version 2.0 (the "License");
// you may not use this file except in compliance with the License.
// You may obtain a copy of the License at
//
//     http://www.apache.org/licenses/LICENSE-2.0
//
// Unless required by applicable law or agreed to in writing, software
// distributed under the License is distributed on an "AS IS" BASIS,
// See the License for the specific language governing permissions and
// limitations under the License.

package owner

import (
	"context"
	"io"
	"sync"
	"sync/atomic"
	"time"

	"github.com/pingcap/errors"
	"github.com/pingcap/failpoint"
	"github.com/pingcap/log"
	"github.com/pingcap/tiflow/cdc/model"
	"github.com/pingcap/tiflow/cdc/scheduler"
	"github.com/pingcap/tiflow/pkg/config"
	cdcContext "github.com/pingcap/tiflow/pkg/context"
	cerror "github.com/pingcap/tiflow/pkg/errors"
	"github.com/pingcap/tiflow/pkg/etcd"
	"github.com/pingcap/tiflow/pkg/orchestrator"
	"github.com/pingcap/tiflow/pkg/upstream"
	"github.com/pingcap/tiflow/pkg/version"
	"go.uber.org/zap"
	"golang.org/x/time/rate"
)

type ownerJobType int

// All OwnerJob types
const (
	ownerJobTypeRebalance ownerJobType = iota
	ownerJobTypeScheduleTable
	ownerJobTypeDrainCapture
	ownerJobTypeAdminJob
	ownerJobTypeDebugInfo
	ownerJobTypeQuery
)

// versionInconsistentLogRate represents the rate of log output when there are
// captures with versions different from that of the owner
const versionInconsistentLogRate = 1

// Export field names for pretty printing.
type ownerJob struct {
	Tp           ownerJobType
	ChangefeedID model.ChangeFeedID

	// for ScheduleTable only
	TargetCaptureID model.CaptureID
	// for ScheduleTable only
	TableID model.TableID

	// for Admin Job only
	AdminJob *model.AdminJob

	// for debug info only
	debugInfoWriter io.Writer

	// for status provider
	query *Query

	// for scheduler related jobs
	scheduleQuery *scheduler.Query

	done chan<- error
}

// Owner managers TiCDC cluster.
//
// The interface is thread-safe, except for Tick, it's only used by etcd worker.
type Owner interface {
	orchestrator.Reactor
	EnqueueJob(adminJob model.AdminJob, done chan<- error)
	RebalanceTables(cfID model.ChangeFeedID, done chan<- error)
	ScheduleTable(
		cfID model.ChangeFeedID, toCapture model.CaptureID,
		tableID model.TableID, done chan<- error,
	)
	DrainCapture(query *scheduler.Query, done chan<- error)
	WriteDebugInfo(w io.Writer, done chan<- error)
	Query(query *Query, done chan<- error)
	AsyncStop()
	UpdateChangefeedAndUpstream(ctx context.Context,
		upstreamInfo *model.UpstreamInfo,
		changeFeedInfo *model.ChangeFeedInfo,
		changeFeedID model.ChangeFeedID,
	) error
	UpdateChangefeed(ctx context.Context,
		changeFeedInfo *model.ChangeFeedInfo) error
}

type ownerImpl struct {
	changefeeds     map[model.ChangeFeedID]*changefeed
	captures        map[model.CaptureID]*model.CaptureInfo
	upstreamManager *upstream.Manager
	ownerJobQueue   struct {
		sync.Mutex
		queue []*ownerJob
	}
	// logLimiter controls cluster version check log output rate
	logLimiter   *rate.Limiter
	lastTickTime time.Time
	closed       int32

	// changefeedTicked specifies whether changefeeds have been ticked.
	// NOTICE: Do not use it in a method other than tick unexpectedly,
	//         as it is not a thread-safe value.
	changefeedTicked bool

	etcdClient etcd.CDCEtcdClient

	newChangefeed func(
		id model.ChangeFeedID,
		cfInfo *model.ChangeFeedInfo,
		cfStatus *model.ChangeFeedStatus,
		feedStateManager FeedStateManager,
		up *upstream.Upstream,
		cfg *config.SchedulerConfig,
	) *changefeed
	cfg *config.SchedulerConfig
}

var _ Owner = &ownerImpl{}

// NewOwner creates a new Owner
func NewOwner(
	upstreamManager *upstream.Manager,
	cfg *config.SchedulerConfig,
	etcdClient etcd.CDCEtcdClient,
) Owner {
	return &ownerImpl{
		upstreamManager: upstreamManager,
		changefeeds:     make(map[model.ChangeFeedID]*changefeed),
		lastTickTime:    time.Now(),
		newChangefeed:   NewChangefeed,
		logLimiter:      rate.NewLimiter(versionInconsistentLogRate, versionInconsistentLogRate),
		cfg:             cfg,
		etcdClient:      etcdClient,
	}
}

// Tick implements the Reactor interface
func (o *ownerImpl) Tick(stdCtx context.Context, rawState orchestrator.ReactorState) (nextState orchestrator.ReactorState, err error) {
	failpoint.Inject("owner-run-with-error", func() {
		failpoint.Return(nil, errors.New("owner run with injected error"))
	})
	failpoint.Inject("sleep-in-owner-tick", nil)
	state := rawState.(*orchestrator.GlobalReactorState)

	o.captures = state.Captures
	o.updateMetrics()

	// handleJobs() should be called before clusterVersionConsistent(), because
	// when there are different versions of cdc nodes in the cluster,
	// the admin job may not be processed all the time. And http api relies on
	// admin job, which will cause all http api unavailable.
	o.handleJobs(stdCtx)

	// Tick all changefeeds.
	ctx := stdCtx.(cdcContext.Context)
	for changefeedID, changefeedState := range state.Changefeeds {
		// check if we are the changefeed owner to handle this changefeed
		if !o.shouldHandleChangefeed(changefeedState) {
			continue
		}
		if changefeedState.Info == nil {
			o.cleanUpChangefeed(changefeedState)
			if cfReactor, ok := o.changefeeds[changefeedID]; ok {
				cfReactor.isRemoved = true
			}
			continue
		}
		cfReactor, exist := o.changefeeds[changefeedID]
		if !exist {
			up, ok := o.upstreamManager.Get(changefeedState.Info.UpstreamID)
			if !ok {
				upstreamInfo := state.Upstreams[changefeedState.Info.UpstreamID]
				up = o.upstreamManager.AddUpstream(upstreamInfo)
			}
			cfReactor = o.newChangefeed(changefeedID, changefeedState.Info, changefeedState.Status,
				newFeedStateManager(up, changefeedState),
				up, o.cfg)
			o.changefeeds[changefeedID] = cfReactor
		}
		ctx = cdcContext.WithChangefeedVars(ctx, &cdcContext.ChangefeedVars{
			ID: changefeedID,
		})
		changefeedState.CheckCaptureAlive(ctx.GlobalVars().CaptureInfo.ID)
		captures := o.getChangefeedCaptures(changefeedState, state)
		if !preflightCheck(changefeedState, captures) {
			continue
		}
		checkpointTs, minTableBarrierTs := cfReactor.Tick(ctx, changefeedState.Info, changefeedState.Status, captures)
		updateStatus(changefeedState, checkpointTs, minTableBarrierTs)
	}
	o.changefeedTicked = true

	// Cleanup changefeeds that are not in the state.
	if len(o.changefeeds) != len(state.Changefeeds) {
		for changefeedID, reactor := range o.changefeeds {
			if _, exist := state.Changefeeds[changefeedID]; exist {
				continue
			}
			reactor.Close(ctx)
			delete(o.changefeeds, changefeedID)
		}
	}

	// Close and cleanup all changefeeds.
	if atomic.LoadInt32(&o.closed) != 0 {
		for _, reactor := range o.changefeeds {
			reactor.Close(ctx)
		}
		return state, cerror.ErrReactorFinished.GenWithStackByArgs()
	}

	if err := o.upstreamManager.Tick(stdCtx, state); err != nil {
		return state, errors.Trace(err)
	}
	return state, nil
}

// preflightCheck makes sure that the metadata in Etcd is complete enough to run the tick.
// If the metadata is not complete, such as when the ChangeFeedStatus is nil,
// this function will reconstruct the lost metadata and skip this tick.
func preflightCheck(changefeed *orchestrator.ChangefeedReactorState,
	captures map[model.CaptureID]*model.CaptureInfo,
) (ok bool) {
	ok = true
	if changefeed.Status == nil {
		// complete the changefeed status when it is just created.
		changefeed.PatchStatus(
			func(status *model.ChangeFeedStatus) (*model.ChangeFeedStatus, bool, error) {
				if status == nil {
					status = &model.ChangeFeedStatus{
						// changefeed status is nil when the changefeed has just created.
						CheckpointTs:      changefeed.Info.StartTs,
						MinTableBarrierTs: changefeed.Info.StartTs,
						AdminJobType:      model.AdminNone,
					}
					return status, true, nil
				}
				return status, false, nil
			})
		ok = false
	} else if changefeed.Status.MinTableBarrierTs == 0 {
		// complete the changefeed status when the TiCDC cluster is
		// upgraded from an old version(less than v6.7.0).
		changefeed.PatchStatus(
			func(status *model.ChangeFeedStatus) (*model.ChangeFeedStatus, bool, error) {
				if status != nil {
					if status.MinTableBarrierTs == 0 {
						status.MinTableBarrierTs = status.CheckpointTs
					}
					return status, true, nil
				}
				return status, false, nil
			})
		ok = false
	}

	// clean stale capture task positions
	for captureID := range changefeed.TaskPositions {
		if _, exist := captures[captureID]; !exist {
			changefeed.PatchTaskPosition(captureID, func(position *model.TaskPosition) (*model.TaskPosition, bool, error) {
				return nil, position != nil, nil
			})
			ok = false
		}
	}
	if !ok {
		log.Info("changefeed preflight check failed, will skip this tick",
			zap.String("namespace", changefeed.ID.Namespace),
			zap.String("changefeed", changefeed.ID.ID),
			zap.Any("status", changefeed.Status), zap.Bool("ok", ok),
		)
	}

	return
}

func updateStatus(changefeed *orchestrator.ChangefeedReactorState,
	checkpointTs, minTableBarrierTs model.Ts,
) {
	if checkpointTs == 0 || minTableBarrierTs == 0 {
		return
	}
	changefeed.PatchStatus(
		func(status *model.ChangeFeedStatus) (*model.ChangeFeedStatus, bool, error) {
			changed := false
			if status == nil {
				return nil, changed, nil
			}
			if status.CheckpointTs != checkpointTs {
				status.CheckpointTs = checkpointTs
				changed = true
			}
			if status.MinTableBarrierTs != minTableBarrierTs {
				status.MinTableBarrierTs = minTableBarrierTs
				changed = true
			}
			return status, changed, nil
		})
}

// shouldHandleChangefeed returns whether the owner should handle the changefeed.
func (o *ownerImpl) shouldHandleChangefeed(_ *orchestrator.ChangefeedReactorState) bool {
	return true
}

// getChangefeedCaptures returns the captures to run the changefeed.
func (o *ownerImpl) getChangefeedCaptures(_ *orchestrator.ChangefeedReactorState,
	globalStates *orchestrator.GlobalReactorState,
) map[model.CaptureID]*model.CaptureInfo {
	return globalStates.Captures
}

// EnqueueJob enqueues an admin job into an internal queue,
// and the Owner will handle the job in the next tick
// `done` must be buffered to prevent blocking owner.
func (o *ownerImpl) EnqueueJob(adminJob model.AdminJob, done chan<- error) {
	o.pushOwnerJob(&ownerJob{
		Tp:           ownerJobTypeAdminJob,
		AdminJob:     &adminJob,
		ChangefeedID: adminJob.CfID,
		done:         done,
	})
}

// RebalanceTables triggers a rebalance for the specified changefeed
// `done` must be buffered to prevent blocking owner.
func (o *ownerImpl) RebalanceTables(cfID model.ChangeFeedID, done chan<- error) {
	o.pushOwnerJob(&ownerJob{
		Tp:           ownerJobTypeRebalance,
		ChangefeedID: cfID,
		done:         done,
	})
}

// ScheduleTable moves a table from a capture to another capture
// `done` must be buffered to prevent blocking owner.
func (o *ownerImpl) ScheduleTable(
	cfID model.ChangeFeedID, toCapture model.CaptureID, tableID model.TableID,
	done chan<- error,
) {
	o.pushOwnerJob(&ownerJob{
		Tp:              ownerJobTypeScheduleTable,
		ChangefeedID:    cfID,
		TargetCaptureID: toCapture,
		TableID:         tableID,
		done:            done,
	})
}

// DrainCapture removes all tables at the target capture
// `done` must be buffered to prevent blocking owner.
func (o *ownerImpl) DrainCapture(query *scheduler.Query, done chan<- error) {
	o.pushOwnerJob(&ownerJob{
		Tp:            ownerJobTypeDrainCapture,
		scheduleQuery: query,
		done:          done,
	})
}

// WriteDebugInfo writes debug info into the specified http writer
func (o *ownerImpl) WriteDebugInfo(w io.Writer, done chan<- error) {
	o.pushOwnerJob(&ownerJob{
		Tp:              ownerJobTypeDebugInfo,
		debugInfoWriter: w,
		done:            done,
	})
}

// Query queries owner internal information.
func (o *ownerImpl) Query(query *Query, done chan<- error) {
	o.pushOwnerJob(&ownerJob{
		Tp:    ownerJobTypeQuery,
		query: query,
		done:  done,
	})
}

// AsyncStop stops the owner asynchronously
func (o *ownerImpl) AsyncStop() {
	atomic.StoreInt32(&o.closed, 1)
	// Must be called after setting closed.
	o.cleanupOwnerJob()
	o.cleanStaleMetrics()
}

func (o *ownerImpl) UpdateChangefeedAndUpstream(ctx context.Context,
	upstreamInfo *model.UpstreamInfo,
	changeFeedInfo *model.ChangeFeedInfo,
	changeFeedID model.ChangeFeedID,
) error {
	return o.etcdClient.UpdateChangefeedAndUpstream(ctx, upstreamInfo, changeFeedInfo, changeFeedID)
}

func (o *ownerImpl) UpdateChangefeed(ctx context.Context,
	changeFeedInfo *model.ChangeFeedInfo,
) error {
	return o.etcdClient.SaveChangeFeedInfo(ctx, changeFeedInfo, model.ChangeFeedID{
		Namespace: changeFeedInfo.Namespace,
		ID:        changeFeedInfo.ID,
	})
}

func (o *ownerImpl) cleanUpChangefeed(state *orchestrator.ChangefeedReactorState) {
	state.PatchInfo(func(info *model.ChangeFeedInfo) (*model.ChangeFeedInfo, bool, error) {
		return nil, info != nil, nil
	})
	state.PatchStatus(func(status *model.ChangeFeedStatus) (*model.ChangeFeedStatus, bool, error) {
		return nil, status != nil, nil
	})
	for captureID := range state.TaskPositions {
		state.PatchTaskPosition(captureID, func(position *model.TaskPosition) (*model.TaskPosition, bool, error) {
			return nil, position != nil, nil
		})
	}
}

func (o *ownerImpl) cleanStaleMetrics() {
	// The gauge metrics of the Owner should be reset
	// each time a new owner is launched, in case the previous owner
	// has crashed and has not cleaned up the stale metrics values.
	changefeedCheckpointTsGauge.Reset()
	changefeedCheckpointTsLagGauge.Reset()
	changefeedResolvedTsGauge.Reset()
	changefeedResolvedTsLagGauge.Reset()
	changefeedStatusGauge.Reset()
}

func (o *ownerImpl) updateMetrics() {
	// Keep the value of prometheus expression `rate(counter)` = 1
	// Please also change alert rule in ticdc.rules.yml when change the expression value.
	now := time.Now()
	ownershipCounter.Add(float64(now.Sub(o.lastTickTime)) / float64(time.Second))
	o.lastTickTime = now

	for cfID, cf := range o.changefeeds {
		if cf.latestInfo != nil {
			changefeedStatusGauge.WithLabelValues(cfID.Namespace, cfID.ID).
				Set(float64(cf.latestInfo.State.ToInt()))
		}
	}
}

func (o *ownerImpl) clusterVersionConsistent(captures map[model.CaptureID]*model.CaptureInfo) bool {
	versions := make(map[string]struct{}, len(captures))
	for _, capture := range captures {
		versions[capture.Version] = struct{}{}
	}

	if err := version.CheckTiCDCVersion(versions); err != nil {
		if o.logLimiter.Allow() {
			log.Warn("TiCDC cluster versions not allowed",
				zap.String("ownerVer", version.ReleaseVersion),
				zap.Any("captures", captures), zap.Error(err))
		}
		return false
	}
	return true
}

func (o *ownerImpl) handleDrainCaptures(ctx context.Context, query *scheduler.Query, done chan<- error) {
	if err := o.upstreamManager.Visit(func(upstream *upstream.Upstream) error {
		if err := version.CheckStoreVersion(ctx, upstream.PDClient, 0); err != nil {
			return errors.Trace(err)
		}
		return nil
	}); err != nil {
		log.Info("owner handle drain capture failed, since check upstream store version failed",
			zap.String("target", query.CaptureID), zap.Error(err))
		query.Resp = &model.DrainCaptureResp{CurrentTableCount: 0}
		done <- err
		close(done)
		return
	}

	var (
		changefeedWithTableCount int
		totalTableCount          int
		err                      error
	)
	for _, changefeed := range o.changefeeds {
		// Only count normal changefeed.
		state := changefeed.latestInfo.State
		if state != model.StateNormal {
			log.Info("skip drain changefeed",
				zap.String("state", string(state)),
				zap.String("target", query.CaptureID),
				zap.String("namespace", changefeed.id.Namespace),
				zap.String("changefeed", changefeed.id.ID))
			continue
		}
		if changefeed.scheduler == nil {
			// Scheduler is created lazily, it is nil before initialization.
			log.Info("drain a changefeed without scheduler",
				zap.String("state", string(state)),
				zap.String("target", query.CaptureID),
				zap.String("namespace", changefeed.id.Namespace),
				zap.String("changefeed", changefeed.id.ID))
			// To prevent a changefeed being considered drained,
			// we increase totalTableCount.
			totalTableCount++
			continue
		}
		count, e := changefeed.scheduler.DrainCapture(query.CaptureID)
		if e != nil {
			err = e
			break
		}
		if count > 0 {
			changefeedWithTableCount++
		}
		totalTableCount += count
	}

	query.Resp = &model.DrainCaptureResp{
		CurrentTableCount: totalTableCount,
	}

	if err != nil {
		log.Info("owner handle drain capture failed",
			zap.String("target", query.CaptureID), zap.Error(err))
		done <- err
		close(done)
		return
	}

	log.Info("owner handle drain capture",
		zap.String("target", query.CaptureID),
		zap.Int("changefeedWithTableCount", changefeedWithTableCount),
		zap.Int("totalTableCount", totalTableCount))
	close(done)
}

func (o *ownerImpl) handleJobs(ctx context.Context) {
	jobs := o.takeOwnerJobs()
	for _, job := range jobs {
		changefeedID := job.ChangefeedID
		cfReactor, exist := o.changefeeds[changefeedID]
		if !exist && (job.Tp != ownerJobTypeQuery && job.Tp != ownerJobTypeDrainCapture) {
			log.Warn("changefeed not found when handle a job", zap.Any("job", job))
			job.done <- cerror.ErrChangeFeedNotExists.FastGenByArgs(job.ChangefeedID)
			close(job.done)
			continue
		}
		switch job.Tp {
		case ownerJobTypeAdminJob:
			cfReactor.feedStateManager.PushAdminJob(job.AdminJob)
		case ownerJobTypeScheduleTable:
			// Scheduler is created lazily, it is nil before initialization.
			if cfReactor.scheduler != nil {
				cfReactor.scheduler.MoveTable(job.TableID, job.TargetCaptureID)
			}
		case ownerJobTypeDrainCapture:
			o.handleDrainCaptures(ctx, job.scheduleQuery, job.done)
			continue // continue here to prevent close the done channel twice
		case ownerJobTypeRebalance:
			// Scheduler is created lazily, it is nil before initialization.
			if cfReactor.scheduler != nil {
				cfReactor.scheduler.Rebalance()
			}
		case ownerJobTypeQuery:
			job.done <- o.handleQueries(job.query)
		case ownerJobTypeDebugInfo:
			// TODO: implement this function
		}
		close(job.done)
	}
}

func (o *ownerImpl) handleQueries(query *Query) error {
	switch query.Tp {
<<<<<<< HEAD
	case QueryChangeFeedStatuses:
		cfReactor, ok := o.changefeeds[query.ChangeFeedID]
		if !ok {
			query.Data = nil
			return nil
=======
	case QueryAllChangeFeedStatuses:
		ret := map[model.ChangeFeedID]*model.ChangeFeedStatusForAPI{}
		for cfID, cfReactor := range o.changefeeds {
			ret[cfID] = &model.ChangeFeedStatusForAPI{}
			if cfReactor.latestStatus == nil {
				continue
			}
			ret[cfID].ResolvedTs = cfReactor.resolvedTs
			ret[cfID].CheckpointTs = cfReactor.latestStatus.CheckpointTs
>>>>>>> 3e784207
		}
		ret := &model.ChangeFeedStatusForAPI{}
		ret.ResolvedTs = cfReactor.resolvedTs
		ret.CheckpointTs = cfReactor.latestStatus.CheckpointTs
		query.Data = ret
<<<<<<< HEAD
	case QueryChangefeedInfo:
		cfReactor, ok := o.changefeeds[query.ChangeFeedID]
		if !ok {
			query.Data = nil
			return nil
		}
		if cfReactor.latestInfo == nil {
			query.Data = &model.ChangeFeedInfo{}
		} else {
			var err error
			query.Data, err = cfReactor.latestInfo.Clone()
=======
	case QueryAllChangeFeedInfo:
		ret := map[model.ChangeFeedID]*model.ChangeFeedInfo{}
		for cfID, cfReactor := range o.changefeeds {
			if cfReactor.latestInfo == nil {
				ret[cfID] = &model.ChangeFeedInfo{}
				continue
			}
			var err error
			ret[cfID], err = cfReactor.latestInfo.Clone()
>>>>>>> 3e784207
			if err != nil {
				return errors.Trace(err)
			}
		}
	case QueryAllTaskStatuses:
		cfReactor, ok := o.changefeeds[query.ChangeFeedID]
		if !ok {
			return cerror.ErrChangeFeedNotExists.GenWithStackByArgs(query.ChangeFeedID)
		}

		var ret map[model.CaptureID]*model.TaskStatus
		provider := cfReactor.GetInfoProvider()
		if provider == nil {
			// The scheduler has not been initialized yet.
			return cerror.ErrChangeFeedNotExists.GenWithStackByArgs(query.ChangeFeedID)
		}

		var err error
		ret, err = provider.GetTaskStatuses()
		if err != nil {
			return errors.Trace(err)
		}
		query.Data = ret
	case QueryProcessors:
		var ret []*model.ProcInfoSnap
		for cfID, cfReactor := range o.changefeeds {
			provider := cfReactor.GetInfoProvider()
			if provider == nil {
				// The scheduler has not been initialized yet.
				continue
			}

			statuses, err := provider.GetTaskStatuses()
			if err != nil {
				return errors.Trace(err)
			}
			for captureID := range statuses {
				ret = append(ret, &model.ProcInfoSnap{
					CfID:      cfID,
					CaptureID: captureID,
				})
			}
		}
		query.Data = ret
	case QueryCaptures:
		var ret []*model.CaptureInfo
		for _, captureInfo := range o.captures {
			ret = append(ret, &model.CaptureInfo{
				ID:            captureInfo.ID,
				AdvertiseAddr: captureInfo.AdvertiseAddr,
				Version:       captureInfo.Version,
			})
		}
		query.Data = ret
	case QueryHealth:
		query.Data = o.isHealthy()
	case QueryOwner:
		_, exist := o.changefeeds[query.ChangeFeedID]
		query.Data = exist
	}
	return nil
}

func (o *ownerImpl) isHealthy() bool {
	if !o.changefeedTicked {
		// Owner has not yet tick changefeeds, some changefeeds may be not
		// initialized.
		log.Warn("owner is not healthy since changefeeds are not ticked")
		return false
	}
	if !o.clusterVersionConsistent(o.captures) {
		return false
	}
	for _, changefeed := range o.changefeeds {
		if changefeed.latestInfo == nil {
			continue
		}
		if changefeed.latestInfo.State != model.StateNormal {
			log.Warn("isHealthy: changefeed not normal",
				zap.String("namespace", changefeed.id.Namespace),
				zap.String("changefeed", changefeed.id.ID),
				zap.Any("state", changefeed.latestInfo.State))
			continue
		}

		provider := changefeed.GetInfoProvider()
		if provider == nil || !provider.IsInitialized() {
			// The scheduler has not been initialized yet, it is considered
			// unhealthy, because owner can not schedule tables for now.
			log.Warn("isHealthy: changefeed is not initialized",
				zap.String("namespace", changefeed.id.Namespace),
				zap.String("changefeed", changefeed.id.ID))
			return false
		}
	}
	return true
}

func (o *ownerImpl) takeOwnerJobs() []*ownerJob {
	o.ownerJobQueue.Lock()
	defer o.ownerJobQueue.Unlock()

	jobs := o.ownerJobQueue.queue
	o.ownerJobQueue.queue = nil
	return jobs
}

func (o *ownerImpl) pushOwnerJob(job *ownerJob) {
	o.ownerJobQueue.Lock()
	defer o.ownerJobQueue.Unlock()
	if atomic.LoadInt32(&o.closed) != 0 {
		log.Info("reject owner job as owner has been closed",
			zap.Int("jobType", int(job.Tp)))
		select {
		case job.done <- cerror.ErrOwnerNotFound.GenWithStackByArgs():
		default:
		}
		close(job.done)
		return
	}
	o.ownerJobQueue.queue = append(o.ownerJobQueue.queue, job)
}

func (o *ownerImpl) cleanupOwnerJob() {
	log.Info("cleanup owner jobs as owner has been closed")
	jobs := o.takeOwnerJobs()
	for _, job := range jobs {
		select {
		case job.done <- cerror.ErrOwnerNotFound.GenWithStackByArgs():
		default:
		}
		close(job.done)
	}
}

// StatusProvider returns a StatusProvider
func (o *ownerImpl) StatusProvider() StatusProvider {
	return &ownerStatusProvider{owner: o}
}<|MERGE_RESOLUTION|>--- conflicted
+++ resolved
@@ -585,29 +585,16 @@
 
 func (o *ownerImpl) handleQueries(query *Query) error {
 	switch query.Tp {
-<<<<<<< HEAD
 	case QueryChangeFeedStatuses:
 		cfReactor, ok := o.changefeeds[query.ChangeFeedID]
 		if !ok {
 			query.Data = nil
 			return nil
-=======
-	case QueryAllChangeFeedStatuses:
-		ret := map[model.ChangeFeedID]*model.ChangeFeedStatusForAPI{}
-		for cfID, cfReactor := range o.changefeeds {
-			ret[cfID] = &model.ChangeFeedStatusForAPI{}
-			if cfReactor.latestStatus == nil {
-				continue
-			}
-			ret[cfID].ResolvedTs = cfReactor.resolvedTs
-			ret[cfID].CheckpointTs = cfReactor.latestStatus.CheckpointTs
->>>>>>> 3e784207
 		}
 		ret := &model.ChangeFeedStatusForAPI{}
 		ret.ResolvedTs = cfReactor.resolvedTs
 		ret.CheckpointTs = cfReactor.latestStatus.CheckpointTs
 		query.Data = ret
-<<<<<<< HEAD
 	case QueryChangefeedInfo:
 		cfReactor, ok := o.changefeeds[query.ChangeFeedID]
 		if !ok {
@@ -619,17 +606,6 @@
 		} else {
 			var err error
 			query.Data, err = cfReactor.latestInfo.Clone()
-=======
-	case QueryAllChangeFeedInfo:
-		ret := map[model.ChangeFeedID]*model.ChangeFeedInfo{}
-		for cfID, cfReactor := range o.changefeeds {
-			if cfReactor.latestInfo == nil {
-				ret[cfID] = &model.ChangeFeedInfo{}
-				continue
-			}
-			var err error
-			ret[cfID], err = cfReactor.latestInfo.Clone()
->>>>>>> 3e784207
 			if err != nil {
 				return errors.Trace(err)
 			}
