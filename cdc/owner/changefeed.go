--- conflicted
+++ resolved
@@ -42,12 +42,8 @@
 	scheduler        *scheduler
 	barriers         *barriers
 	feedStateManager *feedStateManager
-<<<<<<< HEAD
-	gcManager        GcManager
+	gcManager        gc.Manager
 	redoManager      redo.LogManager
-=======
-	gcManager        gc.Manager
->>>>>>> 8e77196a
 
 	schema      *schemaWrap4Owner
 	sink        AsyncSink
