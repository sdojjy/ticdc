--- conflicted
+++ resolved
@@ -57,13 +57,10 @@
 	Tick(cdcContext.Context, *model.ChangeFeedInfo,
 		*model.ChangeFeedStatus,
 		map[model.CaptureID]*model.CaptureInfo) (model.Ts, model.Ts)
-<<<<<<< HEAD
 
 	Close(ctx cdcContext.Context)
 
 	GetScheduler() scheduler.Scheduler
-=======
->>>>>>> 3e784207
 }
 
 var _ Changefeed = (*changefeed)(nil)
@@ -328,13 +325,10 @@
 	})
 }
 
-<<<<<<< HEAD
 func (c *changefeed) GetScheduler() scheduler.Scheduler {
 	return c.scheduler
 }
 
-=======
->>>>>>> 3e784207
 func (c *changefeed) checkStaleCheckpointTs(ctx cdcContext.Context,
 	cfInfo *model.ChangeFeedInfo,
 	checkpointTs uint64,
@@ -355,11 +349,7 @@
 func (c *changefeed) tick(ctx cdcContext.Context,
 	captures map[model.CaptureID]*model.CaptureInfo,
 ) (model.Ts, model.Ts, error) {
-<<<<<<< HEAD
-	adminJobPending := c.feedStateManager.Tick(c.resolvedTs)
-=======
 	adminJobPending := c.feedStateManager.Tick(c.resolvedTs, c.latestStatus, c.latestInfo)
->>>>>>> 3e784207
 	preCheckpointTs := c.latestInfo.GetCheckpointTs(c.latestStatus)
 	// checkStaleCheckpointTs must be called before `feedStateManager.ShouldRunning()`
 	// to ensure all changefeeds, no matter whether they are running or not, will be checked.
@@ -499,14 +489,7 @@
 	}
 
 	checkpointTs := c.latestStatus.CheckpointTs
-<<<<<<< HEAD
-	if c.resolvedTs == 0 {
-		c.resolvedTs = checkpointTs
-	}
-
-=======
 	c.resolvedTs = checkpointTs
->>>>>>> 3e784207
 	minTableBarrierTs := c.latestStatus.MinTableBarrierTs
 
 	failpoint.Inject("NewChangefeedNoRetryError", func() {
