// Copyright 2021 PingCAP, Inc.
//
// Licensed under the Apache License, Version 2.0 (the "License");
// you may not use this file except in compliance with the License.
// You may obtain a copy of the License at
//
//     http://www.apache.org/licenses/LICENSE-2.0
//
// Unless required by applicable law or agreed to in writing, software
// distributed under the License is distributed on an "AS IS" BASIS,
// See the License for the specific language governing permissions and
// limitations under the License.

package pipeline

import (
	"context"
	"sync"
	"sync/atomic"
	"time"

	"github.com/pingcap/errors"
	"github.com/pingcap/log"
	"github.com/pingcap/tiflow/cdc/entry"
	"github.com/pingcap/tiflow/cdc/model"
	"github.com/pingcap/tiflow/cdc/processor/tablepb"
	"github.com/pingcap/tiflow/cdc/redo"
	sinkv1 "github.com/pingcap/tiflow/cdc/sink"
	"github.com/pingcap/tiflow/cdc/sink/flowcontrol"
	sinkv2 "github.com/pingcap/tiflow/cdc/sinkv2/tablesink"
	"github.com/pingcap/tiflow/pkg/actor"
	"github.com/pingcap/tiflow/pkg/actor/message"
	serverConfig "github.com/pingcap/tiflow/pkg/config"
	cdcContext "github.com/pingcap/tiflow/pkg/context"
	cerror "github.com/pingcap/tiflow/pkg/errors"
	pmessage "github.com/pingcap/tiflow/pkg/pipeline/message"
	"github.com/pingcap/tiflow/pkg/upstream"
	uberatomic "go.uber.org/atomic"
	"go.uber.org/zap"
	"golang.org/x/sync/errgroup"
	"golang.org/x/time/rate"
)

var (
	_        tablepb.TablePipeline         = (*tableActor)(nil)
	_        actor.Actor[pmessage.Message] = (*tableActor)(nil)
	stopped                                = uint32(1)
	workload                               = model.WorkloadInfo{Workload: 1}
)

// Assume 1KB per row in upstream TiDB, it takes about 250 MB (1024*4*64) for
// replicating 1024 tables in the worst case.
const defaultOutputChannelSize = 64

const sinkFlushInterval = 500 * time.Millisecond

type tableActor struct {
	actorID actor.ID
	mb      actor.Mailbox[pmessage.Message]
	router  *actor.Router[pmessage.Message]

	upstream *upstream.Upstream

	// all goroutines in tableActor should be spawned from this wg
	wg *errgroup.Group
	// backend mounter
	mounter entry.Mounter
	// backend tableSink
	tableSinkV1 sinkv1.Sink
	tableSinkV2 sinkv2.TableSink
	redoManager redo.LogManager

	state tablepb.TableState

	pullerNode *pullerNode
	sortNode   *sorterNode
	sinkNode   *sinkNode
	// contains all nodes except pullerNode
	nodes []*ActorNode

	// states of table actor
	started     bool
	stopped     uint32
	stopLock    sync.Mutex
	sinkStopped uberatomic.Bool

	// TODO: try to reduce these config fields below in the future
	tableID        int64
	targetTs       model.Ts
	memoryQuota    uint64
	replicaInfo    *model.TableReplicaInfo
	replicaConfig  *serverConfig.ReplicaConfig
	changefeedVars *cdcContext.ChangefeedVars
	globalVars     *cdcContext.GlobalVars
	// these fields below are used in logs and metrics only
	changefeedID model.ChangeFeedID
	tableName    string

	// use to report error to processor
	reportErr func(error)
	// tablePipelineCtx use to drive the nodes in table pipeline.
	tablePipelineCtx context.Context
	// cancel use to cancel all goroutines spawned from table actor
	cancel context.CancelFunc

	lastFlushSinkTime time.Time
}

// NewTableActor creates a table actor and starts it.
func NewTableActor(
	cdcCtx cdcContext.Context,
	up *upstream.Upstream,
	mounter entry.Mounter,
	tableID model.TableID,
	tableName string,
	replicaInfo *model.TableReplicaInfo,
	sinkV1 sinkv1.Sink,
	sinkV2 sinkv2.TableSink,
	redoManager redo.LogManager,
	targetTs model.Ts,
) (tablepb.TablePipeline, error) {
	config := cdcCtx.ChangefeedVars().Info.Config
	changefeedVars := cdcCtx.ChangefeedVars()
	globalVars := cdcCtx.GlobalVars()

	actorID := globalVars.TableActorSystem.ActorID()
	mb := actor.NewMailbox[pmessage.Message](actorID, defaultOutputChannelSize)
	// Cancel should be able to release all sub-goroutines in this actor.
	ctx, cancel := context.WithCancel(cdcCtx)
	// All sub-goroutines should be spawn in this wait group.
	wg, cctx := errgroup.WithContext(ctx)

	table := &tableActor{
		// all errors in table actor will be reported to processor
		reportErr: cdcCtx.Throw,
		mb:        mb,
		wg:        wg,
		cancel:    cancel,

		state:         tablepb.TableStatePreparing,
		tableID:       tableID,
		tableName:     tableName,
		memoryQuota:   serverConfig.GetGlobalServerConfig().PerTableMemoryQuota,
		upstream:      up,
		mounter:       mounter,
		replicaInfo:   replicaInfo,
		replicaConfig: config,
		tableSinkV1:   sinkV1,
		tableSinkV2:   sinkV2,
		redoManager:   redoManager,
		targetTs:      targetTs,
		started:       false,

		changefeedID:   changefeedVars.ID,
		changefeedVars: changefeedVars,
		globalVars:     globalVars,
		router:         globalVars.TableActorSystem.Router(),
		actorID:        actorID,

		tablePipelineCtx: cctx,
	}

	startTime := time.Now()
	if err := table.start(cctx); err != nil {
		table.stop()
		return nil, errors.Trace(err)
	}
	err := globalVars.TableActorSystem.System().Spawn(mb, table)
	if err != nil {
		return nil, errors.Trace(err)
	}
	log.Info("table actor started",
		zap.String("namespace", table.changefeedID.Namespace),
		zap.String("changefeed", table.changefeedID.ID),
		zap.Int64("tableID", tableID),
		zap.String("tableName", tableName),
		zap.Uint64("checkpointTs", replicaInfo.StartTs),
		zap.Uint64("quota", table.memoryQuota),
		zap.Bool("redoLogEnabled", table.redoManager.Enabled()),
		zap.Bool("splitTxn", table.replicaConfig.Sink.TxnAtomicity.ShouldSplitTxn()),
		zap.Duration("duration", time.Since(startTime)))
	return table, nil
}

// OnClose implements Actor interface.
// TODO: implements table actor stop here.
func (t *tableActor) OnClose() {
}

func (t *tableActor) Poll(ctx context.Context, msgs []message.Message[pmessage.Message]) bool {
	for i := range msgs {
		if atomic.LoadUint32(&t.stopped) == stopped {
			// No need to handle remaining messages.
			return false
		}

		var err error
		switch msgs[i].Tp {
		case message.TypeValue:
			switch msgs[i].Value.Tp {
			case pmessage.MessageTypeBarrier:
				err = t.handleBarrierMsg(t.tablePipelineCtx, msgs[i].Value.BarrierTs)
			case pmessage.MessageTypeTick:
				err = t.handleTickMsg(t.tablePipelineCtx)
			}
		case message.TypeStop:
			t.handleStopMsg(t.tablePipelineCtx)
		}
		if err != nil {
			log.Error("failed to process message, stop table actor ",
				zap.String("tableName", t.tableName),
				zap.Int64("tableID", t.tableID),
				zap.Any("message", msgs[i]),
				zap.Error(err))
			t.handleError(err)
			break
		}

		// process message for each node, pull message from parent node and then send it to next node
		if !t.sinkStopped.Load() {
			if err := t.handleDataMsg(ctx); err != nil {
				log.Error("failed to process message, stop table actor ",
					zap.String("tableName", t.tableName),
					zap.Int64("tableID", t.tableID), zap.Error(err))
				t.handleError(err)
				break
			}
		}
	}
	if atomic.LoadUint32(&t.stopped) == stopped {
		log.Error("table actor removed",
			zap.String("namespace", t.changefeedID.Namespace),
			zap.String("changefeed", t.changefeedID.ID),
			zap.String("tableName", t.tableName),
			zap.Int64("tableID", t.tableID))
		return false
	}
	return true
}

func (t *tableActor) handleDataMsg(ctx context.Context) error {
	for _, n := range t.nodes {
		if err := n.TryRun(ctx); err != nil {
			return err
		}
	}
	return nil
}

func (t *tableActor) handleBarrierMsg(ctx context.Context, barrierTs model.Ts) error {
	t.sortNode.updateBarrierTs(barrierTs)
	return t.sinkNode.updateBarrierTs(ctx, barrierTs)
}

func (t *tableActor) handleTickMsg(ctx context.Context) error {
	// tick message flush the raw event to sink, follow the old pipeline implementation, batch flush the events  every 500ms
	if time.Since(t.lastFlushSinkTime) > sinkFlushInterval {
		_, err := t.sinkNode.HandleMessage(ctx, pmessage.TickMessage())
		if err != nil {
			return err
		}
		t.lastFlushSinkTime = time.Now()
	}
	return nil
}

func (t *tableActor) handleStopMsg(ctx context.Context) {
	// Already stopped, no need to handle stop message again.
	if t.sinkStopped.Load() {
		return
	}
	t.sinkStopped.Store(true)
	// async stops sinkNode and tableSink
	go func() {
		_, err := t.sinkNode.HandleMessage(ctx,
			pmessage.CommandMessage(&pmessage.Command{Tp: pmessage.CommandTypeStop}),
		)
		if err != nil {
			t.handleError(err)
		}
	}()
}

func (t *tableActor) start(sdtTableContext context.Context) error {
	if t.started {
		log.Panic("start an already started table",
			zap.String("namespace", t.changefeedID.Namespace),
			zap.String("changefeed", t.changefeedID.ID),
			zap.Int64("tableID", t.tableID),
			zap.String("tableName", t.tableName))
	}

	splitTxn := t.replicaConfig.Sink.TxnAtomicity.ShouldSplitTxn()

	flowController := flowcontrol.NewTableFlowController(t.memoryQuota,
		t.redoManager.Enabled(), splitTxn)
	sorterNode := newSorterNode(t.tableName, t.tableID,
		t.replicaInfo.StartTs, flowController,
		t.mounter, &t.state, t.changefeedID, t.redoManager.Enabled(),
		t.upstream.PDClient,
	)
	t.sortNode = sorterNode
	sortActorNodeContext := newContext(sdtTableContext, t.tableName,
		t.globalVars.TableActorSystem.Router(),
		t.actorID, t.changefeedVars, t.globalVars, t.reportErr)
	if err := startSorter(t, sortActorNodeContext); err != nil {
		log.Error("sorter fails to start",
			zap.String("tableName", t.tableName),
			zap.Int64("tableID", t.tableID),
			zap.Error(err))
		return err
	}

	pullerNode := newPullerNode(t.tableID, t.replicaInfo.StartTs, t.tableName, t.changefeedVars.ID)
	pullerActorNodeContext := newContext(sdtTableContext,
		t.tableName,
		t.globalVars.TableActorSystem.Router(),
		t.actorID, t.changefeedVars, t.globalVars, t.reportErr)
	t.pullerNode = pullerNode
	if err := startPuller(t, pullerActorNodeContext); err != nil {
		log.Error("puller fails to start",
			zap.String("tableName", t.tableName),
			zap.Int64("tableID", t.tableID),
			zap.Error(err))
		return err
	}
	var messageFetchFunc asyncMessageHolderFunc = func() *pmessage.Message {
		return sortActorNodeContext.tryGetProcessedMessage()
	}

	actorSinkNode := newSinkNode(
		t.tableID,
		t.tableSinkV1,
		t.tableSinkV2,
		t.replicaInfo.StartTs, t.targetTs, flowController, t.redoManager,
		&t.state, t.changefeedID, t.replicaConfig.EnableOldValue, splitTxn,
	)
	t.sinkNode = actorSinkNode

	// construct sink actor node, it gets message from sortNode
	var messageProcessFunc asyncMessageProcessorFunc = func(
		ctx context.Context, msg pmessage.Message,
	) (bool, error) {
		return actorSinkNode.HandleMessage(sdtTableContext, msg)
	}
	t.nodes = append(t.nodes, NewActorNode(messageFetchFunc, messageProcessFunc))

	t.started = true
	return nil
}

// stop will set this table actor state to stopped and releases all goroutines spawned
// from this table actor
func (t *tableActor) stop() {
	log.Debug("table actor begin to stop....",
		zap.String("namespace", t.changefeedID.Namespace),
		zap.String("changefeed", t.changefeedID.ID),
		zap.String("tableName", t.tableName))
	t.stopLock.Lock()
	defer t.stopLock.Unlock()
	if atomic.LoadUint32(&t.stopped) == stopped {
		log.Warn("table actor is already stopped",
			zap.String("namespace", t.changefeedID.Namespace),
			zap.String("changefeed", t.changefeedID.ID),
			zap.String("tableName", t.tableName))
		return
	}
	atomic.StoreUint32(&t.stopped, stopped)
	if t.sortNode != nil {
		// releaseResource will send a message to sorter router
		t.sortNode.releaseResource()
	}
	t.cancel()
	if t.sinkNode != nil && !t.sinkStopped.Load() {
		if err := t.sinkNode.stop(t.tablePipelineCtx); err != nil {
			switch errors.Cause(err) {
			case context.Canceled, cerror.ErrTableProcessorStoppedSafely:
			default:
				log.Warn("close sink failed",
					zap.String("namespace", t.changefeedID.Namespace),
					zap.String("changefeed", t.changefeedID.ID),
					zap.String("tableName", t.tableName),
					zap.Error(err))
			}
		}
	}
	log.Info("table actor stopped",
		zap.String("namespace", t.changefeedID.Namespace),
		zap.String("changefeed", t.changefeedID.ID),
		zap.String("tableName", t.tableName),
		zap.Int64("tableID", t.tableID))
}

// handleError stops the table actor at first and then reports the error to processor
func (t *tableActor) handleError(err error) {
	t.stop()
	if !cerror.ErrTableProcessorStoppedSafely.Equal(err) {
		t.reportErr(err)
	}
}

// ============ Implement TablePipeline, must be thread-safe ============

// ResolvedTs returns the resolved ts in this table pipeline
func (t *tableActor) ResolvedTs() model.Ts {
	// TODO: after TiCDC introduces p2p based resolved ts mechanism, TiCDC nodes
	// will be able to cooperate replication state directly. Then we will add
	// another replication barrier for consistent replication instead of reusing
	// the global resolved-ts.
	if t.redoManager.Enabled() {
		return t.redoManager.GetResolvedTs(t.tableID)
	}
	return t.sortNode.ResolvedTs()
}

// CheckpointTs returns the checkpoint ts in this table pipeline
func (t *tableActor) CheckpointTs() model.Ts {
	return t.sinkNode.CheckpointTs()
}

<<<<<<< HEAD
// if the actor system is slow, too many warn log will be printed add rate limit
=======
// if the actor system is slow, too many warn log will be printed, so we need to add rate limit
>>>>>>> 4d31b616
var updateBarrierTsLogRateLimiter = rate.NewLimiter(rate.Every(time.Millisecond*500), 1)

// UpdateBarrierTs updates the barrier ts in this table pipeline
func (t *tableActor) UpdateBarrierTs(ts model.Ts) {
	msg := pmessage.BarrierMessage(ts)
	err := t.router.Send(t.actorID, message.ValueMessage(msg))
	if err != nil {
		if updateBarrierTsLogRateLimiter.Allow() {
			log.Warn("send fails",
				zap.Any("msg", msg),
				zap.String("tableName", t.tableName),
				zap.Int64("tableID", t.tableID),
				zap.Error(err))
		}
	}
}

// AsyncStop tells the pipeline to stop, and returns true if the pipeline is already stopped.
func (t *tableActor) AsyncStop() bool {
	// TypeStop stop the sinkNode only ,the processor stop the sink to release some resource
	// and then stop the whole table pipeline by call Cancel
	msg := message.StopMessage[pmessage.Message]()
	err := t.router.Send(t.actorID, msg)
	if err != nil {
		if cerror.ErrMailboxFull.Equal(err) {
			return false
		}
		if cerror.ErrActorNotFound.Equal(err) || cerror.ErrActorStopped.Equal(err) {
			return true
		}
		log.Panic("send fails", zap.Any("msg", msg), zap.Error(err))
	}
	return true
}

// Workload returns the workload of this table pipeline
func (t *tableActor) Workload() model.WorkloadInfo {
	// We temporarily set the value to constant 1
	return workload
}

// State returns the state of this table pipeline
func (t *tableActor) State() tablepb.TableState {
	return t.state.Load()
}

// ID returns the ID of source table and mark table
func (t *tableActor) ID() int64 {
	return t.tableID
}

// Name returns the quoted schema and table name
func (t *tableActor) Name() string {
	return t.tableName
}

// Cancel stops this table pipeline immediately and destroy all resources
// created by this table pipeline
func (t *tableActor) Cancel() {
	// cancel wait group, release resource and mark the state as stopped
	t.stop()
	// actor is closed, tick actor to remove this actor router
	msg := pmessage.TickMessage()
	if err := t.router.Send(t.mb.ID(), message.ValueMessage(msg)); err != nil {
		log.Warn("fails to send Stop message",
			zap.String("tableName", t.tableName),
			zap.Int64("tableID", t.tableID),
			zap.Error(err))
	}
}

// Wait waits for table pipeline destroyed
func (t *tableActor) Wait() {
	_ = t.wg.Wait()
}

// MemoryConsumption return the memory consumption in bytes
func (t *tableActor) MemoryConsumption() uint64 {
	return t.sortNode.flowController.GetConsumption()
}

func (t *tableActor) Start(ts model.Ts) {
	if atomic.CompareAndSwapInt32(&t.sortNode.started, 0, 1) {
		t.sortNode.startTsCh <- ts
		close(t.sortNode.startTsCh)
	}
}

func (t *tableActor) RemainEvents() int64 {
	return t.sortNode.remainEvent()
}

// for ut
var startPuller = func(t *tableActor, ctx *actorNodeContext) error {
	return t.pullerNode.start(ctx, t.upstream, t.wg, t.sortNode)
}

var startSorter = func(t *tableActor, ctx *actorNodeContext) error {
	eventSorter, err := createSorter(ctx, t.tableName, t.tableID)
	if err != nil {
		return errors.Trace(err)
	}
	return t.sortNode.start(ctx, t.wg, t.actorID, t.router, eventSorter)
}<|MERGE_RESOLUTION|>--- conflicted
+++ resolved
@@ -418,11 +418,7 @@
 	return t.sinkNode.CheckpointTs()
 }
 
-<<<<<<< HEAD
-// if the actor system is slow, too many warn log will be printed add rate limit
-=======
 // if the actor system is slow, too many warn log will be printed, so we need to add rate limit
->>>>>>> 4d31b616
 var updateBarrierTsLogRateLimiter = rate.NewLimiter(rate.Every(time.Millisecond*500), 1)
 
 // UpdateBarrierTs updates the barrier ts in this table pipeline
