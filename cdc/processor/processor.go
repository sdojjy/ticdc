// Copyright 2021 PingCAP, Inc.
//
// Licensed under the Apache License, Version 2.0 (the "License");
// you may not use this file except in compliance with the License.
// You may obtain a copy of the License at
//
//     http://www.apache.org/licenses/LICENSE-2.0
//
// Unless required by applicable law or agreed to in writing, software
// distributed under the License is distributed on an "AS IS" BASIS,
// See the License for the specific language governing permissions and
// limitations under the License.

package processor

import (
	"context"
	"fmt"
	"io"
	"math"
	"strconv"
	"sync"
	"time"

	"github.com/pingcap/errors"
	"github.com/pingcap/failpoint"
	"github.com/pingcap/log"
	"github.com/pingcap/tiflow/cdc/entry"
	"github.com/pingcap/tiflow/cdc/kv"
	"github.com/pingcap/tiflow/cdc/model"
	tablepipeline "github.com/pingcap/tiflow/cdc/processor/pipeline"
	"github.com/pingcap/tiflow/cdc/puller"
	"github.com/pingcap/tiflow/cdc/redo"
	"github.com/pingcap/tiflow/cdc/sink"
	"github.com/pingcap/tiflow/cdc/sorter/memory"
	"github.com/pingcap/tiflow/pkg/config"
	cdcContext "github.com/pingcap/tiflow/pkg/context"
	"github.com/pingcap/tiflow/pkg/cyclic/mark"
	cerror "github.com/pingcap/tiflow/pkg/errors"
	"github.com/pingcap/tiflow/pkg/filter"
	"github.com/pingcap/tiflow/pkg/orchestrator"
	"github.com/pingcap/tiflow/pkg/regionspan"
	"github.com/pingcap/tiflow/pkg/retry"
	"github.com/pingcap/tiflow/pkg/util"
	"github.com/prometheus/client_golang/prometheus"
	"github.com/tikv/client-go/v2/oracle"
	"go.uber.org/zap"
)

const (
	backoffBaseDelayInMs = 5
	maxTries             = 3
)

type processor struct {
	changefeedID model.ChangeFeedID
	captureInfo  *model.CaptureInfo
	changefeed   *orchestrator.ChangefeedReactorState

	tables map[model.TableID]tablepipeline.TablePipeline

	schemaStorage entry.SchemaStorage
	lastSchemaTs  model.Ts

	filter        *filter.Filter
	mounter       entry.Mounter
	regionRouter  kv.LimitRegionRouter
	sinkManager   *sink.Manager
	redoManager   redo.LogManager
	lastRedoFlush time.Time

	initialized bool
	errCh       chan error
	cancel      context.CancelFunc
	wg          sync.WaitGroup

	lazyInit            func(ctx cdcContext.Context) error
	createTablePipeline func(ctx cdcContext.Context, tableID model.TableID, replicaInfo *model.TableReplicaInfo) (tablepipeline.TablePipeline, error)
	newAgent            func(ctx cdcContext.Context) (processorAgent, error)

	// fields for integration with Scheduler(V2).
	newSchedulerEnabled bool
	agent               processorAgent
	checkpointTs        model.Ts
	resolvedTs          model.Ts

	metricResolvedTsGauge           prometheus.Gauge
	metricResolvedTsLagGauge        prometheus.Gauge
	metricMinResolvedTableIDGuage   prometheus.Gauge
	metricCheckpointTsGauge         prometheus.Gauge
	metricCheckpointTsLagGauge      prometheus.Gauge
	metricMinCheckpointTableIDGuage prometheus.Gauge
	metricSyncTableNumGauge         prometheus.Gauge
	metricSchemaStorageGcTsGauge    prometheus.Gauge
	metricProcessorErrorCounter     prometheus.Counter
}

// checkReadyForMessages checks whether all necessary Etcd keys have been established.
func (p *processor) checkReadyForMessages() bool {
	return p.changefeed != nil && p.changefeed.Status != nil
}

// AddTable implements TableExecutor interface.
func (p *processor) AddTable(ctx cdcContext.Context, tableID model.TableID) (bool, error) {
	if !p.checkReadyForMessages() {
		return false, nil
	}

	log.Info("adding table",
		zap.Int64("tableID", tableID),
		cdcContext.ZapFieldChangefeed(ctx))
	err := p.addTable(ctx, tableID, &model.TableReplicaInfo{})
	if err != nil {
		return false, errors.Trace(err)
	}
	return true, nil
}

// RemoveTable implements TableExecutor interface.
func (p *processor) RemoveTable(ctx cdcContext.Context, tableID model.TableID) (bool, error) {
	if !p.checkReadyForMessages() {
		return false, nil
	}

	table, ok := p.tables[tableID]
	if !ok {
		log.Warn("table which will be deleted is not found",
			cdcContext.ZapFieldChangefeed(ctx), zap.Int64("tableID", tableID))
		return true, nil
	}

	boundaryTs := p.changefeed.Status.CheckpointTs
	if !table.AsyncStop(boundaryTs) {
		// We use a Debug log because it is conceivable for the pipeline to block for a legitimate reason,
		// and we do not want to alarm the user.
		log.Debug("AsyncStop has failed, possible due to a full pipeline",
			cdcContext.ZapFieldChangefeed(ctx),
			zap.Uint64("checkpointTs", table.CheckpointTs()),
			zap.Int64("tableID", tableID))
		return false, nil
	}
	return true, nil
}

// IsAddTableFinished implements TableExecutor interface.
func (p *processor) IsAddTableFinished(ctx cdcContext.Context, tableID model.TableID) bool {
	if !p.checkReadyForMessages() {
		return false
	}

	table, exist := p.tables[tableID]
	if !exist {
		log.Panic("table which was added is not found",
			cdcContext.ZapFieldChangefeed(ctx),
			zap.Int64("tableID", tableID))
	}
	localResolvedTs := p.resolvedTs
	globalResolvedTs := p.changefeed.Status.ResolvedTs
	localCheckpointTs := p.agent.GetLastSentCheckpointTs()
	globalCheckpointTs := p.changefeed.Status.CheckpointTs

	// These two conditions are used to determine if the table's pipeline has finished
	// initializing and all invariants have been preserved.
	//
	// The processor needs to make sure all reasonable invariants about the checkpoint-ts and
	// the resolved-ts are preserved before communicating with the Owner.
	//
	// These conditions are similar to those in the legacy implementation of the Owner/Processor.
	if table.CheckpointTs() < localCheckpointTs || localCheckpointTs < globalCheckpointTs {
		return false
	}
	if table.ResolvedTs() < localResolvedTs || localResolvedTs < globalResolvedTs {
		return false
	}
	log.Info("Add Table finished",
		cdcContext.ZapFieldChangefeed(ctx),
		zap.Int64("tableID", tableID))
	return true
}

// IsRemoveTableFinished implements TableExecutor interface.
func (p *processor) IsRemoveTableFinished(ctx cdcContext.Context, tableID model.TableID) bool {
	if !p.checkReadyForMessages() {
		return false
	}

	table, exist := p.tables[tableID]
	if !exist {
		log.Panic("table which was deleted is not found",
			cdcContext.ZapFieldChangefeed(ctx),
			zap.Int64("tableID", tableID))
		return true
	}
	if table.Status() != tablepipeline.TableStatusStopped {
		log.Debug("the table is still not stopped",
			cdcContext.ZapFieldChangefeed(ctx),
			zap.Uint64("checkpointTs", table.CheckpointTs()),
			zap.Int64("tableID", tableID))
		return false
	}

	table.Cancel()
	table.Wait()
	delete(p.tables, tableID)
	log.Info("Remove Table finished",
		cdcContext.ZapFieldChangefeed(ctx),
		zap.Int64("tableID", tableID))

	return true
}

// GetAllCurrentTables implements TableExecutor interface.
func (p *processor) GetAllCurrentTables() []model.TableID {
	ret := make([]model.TableID, 0, len(p.tables))
	for tableID := range p.tables {
		ret = append(ret, tableID)
	}
	return ret
}

// GetCheckpoint implements TableExecutor interface.
func (p *processor) GetCheckpoint() (checkpointTs, resolvedTs model.Ts) {
	return p.checkpointTs, p.resolvedTs
}

// newProcessor creates a new processor
func newProcessor(ctx cdcContext.Context) *processor {
	changefeedID := ctx.ChangefeedVars().ID
	advertiseAddr := ctx.GlobalVars().CaptureInfo.AdvertiseAddr
	conf := config.GetGlobalServerConfig()
	p := &processor{
		tables:        make(map[model.TableID]tablepipeline.TablePipeline),
		errCh:         make(chan error, 1),
		changefeedID:  changefeedID,
		captureInfo:   ctx.GlobalVars().CaptureInfo,
		cancel:        func() {},
		lastRedoFlush: time.Now(),

		newSchedulerEnabled: conf.Debug.EnableNewScheduler,

		metricResolvedTsGauge:           resolvedTsGauge.WithLabelValues(changefeedID, advertiseAddr),
		metricResolvedTsLagGauge:        resolvedTsLagGauge.WithLabelValues(changefeedID, advertiseAddr),
		metricMinResolvedTableIDGuage:   resolvedTsMinTableIDGauge.WithLabelValues(changefeedID, advertiseAddr),
		metricCheckpointTsGauge:         checkpointTsGauge.WithLabelValues(changefeedID, advertiseAddr),
		metricCheckpointTsLagGauge:      checkpointTsLagGauge.WithLabelValues(changefeedID, advertiseAddr),
		metricMinCheckpointTableIDGuage: checkpointTsMinTableIDGauge.WithLabelValues(changefeedID, advertiseAddr),
		metricSyncTableNumGauge:         syncTableNumGauge.WithLabelValues(changefeedID, advertiseAddr),
		metricProcessorErrorCounter:     processorErrorCounter.WithLabelValues(changefeedID, advertiseAddr),
		metricSchemaStorageGcTsGauge:    processorSchemaStorageGcTsGauge.WithLabelValues(changefeedID, advertiseAddr),
	}
	p.createTablePipeline = p.createTablePipelineImpl
	p.lazyInit = p.lazyInitImpl
	p.newAgent = p.newAgentImpl
	return p
}

var processorIgnorableError = []*errors.Error{
	cerror.ErrAdminStopProcessor,
	cerror.ErrReactorFinished,
	cerror.ErrRedoWriterStopped,
}

// isProcessorIgnorableError returns true if the error means the processor exits
// normally, caused by changefeed pause, remove, etc.
func isProcessorIgnorableError(err error) bool {
	if err == nil {
		return true
	}
	if errors.Cause(err) == context.Canceled {
		return true
	}
	for _, e := range processorIgnorableError {
		if e.Equal(err) {
			return true
		}
	}
	return false
}

// Tick implements the `orchestrator.State` interface
// the `state` parameter is sent by the etcd worker, the `state` must be a snapshot of KVs in etcd
// The main logic of processor is in this function, including the calculation of many kinds of ts, maintain table pipeline, error handling, etc.
func (p *processor) Tick(ctx cdcContext.Context, state *orchestrator.ChangefeedReactorState) (orchestrator.ReactorState, error) {
	p.changefeed = state
	state.CheckCaptureAlive(ctx.GlobalVars().CaptureInfo.ID)
	ctx = cdcContext.WithChangefeedVars(ctx, &cdcContext.ChangefeedVars{
		ID:   state.ID,
		Info: state.Info,
	})
	_, err := p.tick(ctx, state)
	if err == nil {
		return state, nil
	}
	if isProcessorIgnorableError(err) {
		log.Info("processor exited", cdcContext.ZapFieldCapture(ctx), cdcContext.ZapFieldChangefeed(ctx))
		return state, cerror.ErrReactorFinished.GenWithStackByArgs()
	}
	p.metricProcessorErrorCounter.Inc()
	// record error information in etcd
	var code string
	if rfcCode, ok := cerror.RFCCode(err); ok {
		code = string(rfcCode)
	} else {
		code = string(cerror.ErrProcessorUnknown.RFCCode())
	}
	state.PatchTaskPosition(p.captureInfo.ID, func(position *model.TaskPosition) (*model.TaskPosition, bool, error) {
		if position == nil {
			position = &model.TaskPosition{}
		}
		position.Error = &model.RunningError{
			Addr:    ctx.GlobalVars().CaptureInfo.AdvertiseAddr,
			Code:    code,
			Message: err.Error(),
		}
		return position, true, nil
	})
	log.Error("run processor failed",
		cdcContext.ZapFieldChangefeed(ctx),
		cdcContext.ZapFieldCapture(ctx),
		zap.Error(err))
	return state, cerror.ErrReactorFinished.GenWithStackByArgs()
}

func (p *processor) tick(ctx cdcContext.Context, state *orchestrator.ChangefeedReactorState) (nextState orchestrator.ReactorState, err error) {
	p.changefeed = state
	if !p.checkChangefeedNormal() {
		return nil, cerror.ErrAdminStopProcessor.GenWithStackByArgs()
	}
	// we should skip this tick after create a task position
	if p.createTaskPosition() {
		return p.changefeed, nil
	}
	if err := p.handleErrorCh(ctx); err != nil {
		return nil, errors.Trace(err)
	}
	if err := p.lazyInit(ctx); err != nil {
		return nil, errors.Trace(err)
	}
	// sink manager will return this checkpointTs to sink node if sink node resolvedTs flush failed
	p.sinkManager.UpdateChangeFeedCheckpointTs(state.Info.GetCheckpointTs(state.Status))
	if err := p.handleTableOperation(ctx); err != nil {
		return nil, errors.Trace(err)
	}
	if err := p.checkTablesNum(ctx); err != nil {
		return nil, errors.Trace(err)
	}
	if err := p.flushRedoLogMeta(ctx); err != nil {
		return nil, err
	}
	// it is no need to check the err here, because we will use
	// local time when an error return, which is acceptable
	pdTime, _ := ctx.GlobalVars().PDClock.CurrentTime()

	p.handlePosition(oracle.GetPhysical(pdTime))
	p.pushResolvedTs2Table()

	// The workload key does not contain extra information and
	// will not be used in the new scheduler. If we wrote to the
	// key while there are many tables (>10000), we would risk burdening Etcd.
	//
	// The keys will still exist but will no longer be written to
	// if we do not call handleWorkload.
	if !p.newSchedulerEnabled {
		p.handleWorkload()
	}
	p.doGCSchemaStorage(ctx)
	p.metricSyncTableNumGauge.Set(float64(len(p.tables)))

	if p.newSchedulerEnabled {
		if err := p.agent.Tick(ctx); err != nil {
			return nil, errors.Trace(err)
		}
	}
	return p.changefeed, nil
}

// checkChangefeedNormal checks if the changefeed is runnable.
func (p *processor) checkChangefeedNormal() bool {
	// check the state in this tick, make sure that the admin job type of the changefeed is not stopped
	if p.changefeed.Info.AdminJobType.IsStopState() || p.changefeed.Status.AdminJobType.IsStopState() {
		return false
	}
	// add a patch to check the changefeed is runnable when applying the patches in the etcd worker.
	p.changefeed.CheckChangefeedNormal()
	return true
}

// createTaskPosition will create a new task position if a task position does not exist.
// task position not exist only when the processor is running first in the first tick.
func (p *processor) createTaskPosition() (skipThisTick bool) {
	if _, exist := p.changefeed.TaskPositions[p.captureInfo.ID]; exist {
		return false
	}
	if p.initialized {
		log.Warn("position is nil, maybe position info is removed unexpected", zap.Any("state", p.changefeed))
	}
	checkpointTs := p.changefeed.Info.GetCheckpointTs(p.changefeed.Status)
	p.changefeed.PatchTaskPosition(p.captureInfo.ID, func(position *model.TaskPosition) (*model.TaskPosition, bool, error) {
		if position == nil {
			return &model.TaskPosition{
				CheckPointTs: checkpointTs,
				ResolvedTs:   checkpointTs,
			}, true, nil
		}
		return position, false, nil
	})
	return true
}

// lazyInitImpl create Filter, SchemaStorage, Mounter instances at the first tick.
func (p *processor) lazyInitImpl(ctx cdcContext.Context) error {
	if p.initialized {
		return nil
	}
	ctx, cancel := cdcContext.WithCancel(ctx)
	p.cancel = cancel

	// We don't close this error channel, since it is only safe to close channel
	// in sender, and this channel will be used in many modules including sink,
	// redo log manager, etc. Let runtime GC to recycle it.
	errCh := make(chan error, 16)
	p.wg.Add(1)
	go func() {
		defer p.wg.Done()
		// there are some other objects need errCh, such as sink and sink manager
		// but we can't ensure that all the producer of errCh are non-blocking
		// It's very tricky that create a goroutine to receive the local errCh
		// TODO(leoppro): we should using `pkg/cdcContext.Context` instead of standard cdcContext and handle error by `pkg/cdcContext.Context.Throw`
		for {
			select {
			case <-ctx.Done():
				return
			case err := <-errCh:
				if err == nil {
					return
				}
				p.sendError(err)
			}
		}
	}()

	var err error
	p.filter, err = filter.NewFilter(p.changefeed.Info.Config)
	if err != nil {
		return errors.Trace(err)
	}

	p.schemaStorage, err = p.createAndDriveSchemaStorage(ctx)
	if err != nil {
		return errors.Trace(err)
	}

	stdCtx := util.PutChangefeedIDInCtx(ctx, p.changefeed.ID)
	stdCtx = util.PutCaptureAddrInCtx(stdCtx, p.captureInfo.AdvertiseAddr)

	p.mounter = entry.NewMounter(p.schemaStorage, p.changefeed.Info.Config.Mounter.WorkerNum, p.changefeed.Info.Config.EnableOldValue)
	p.wg.Add(1)
	go func() {
		defer p.wg.Done()
		p.sendError(p.mounter.Run(stdCtx))
	}()

	kvClientCfg := config.GetGlobalServerConfig().KVClient
	p.regionRouter = kv.NewSizedRegionRouter(ctx, kvClientCfg.RegionScanLimit)
	p.wg.Add(1)
	go func() {
		defer p.wg.Done()
		p.sendError(p.regionRouter.Run(ctx))
	}()

	opts := make(map[string]string, len(p.changefeed.Info.Opts)+2)
	for k, v := range p.changefeed.Info.Opts {
		opts[k] = v
	}

	// TODO(neil) find a better way to let sink know cyclic is enabled.
	if p.changefeed.Info.Config.Cyclic.IsEnabled() {
		cyclicCfg, err := p.changefeed.Info.Config.Cyclic.Marshal()
		if err != nil {
			return errors.Trace(err)
		}
		opts[mark.OptCyclicConfig] = cyclicCfg
	}
	opts[sink.OptChangefeedID] = p.changefeed.ID
	opts[sink.OptCaptureAddr] = ctx.GlobalVars().CaptureInfo.AdvertiseAddr
	log.Info("processor try new sink", zap.String("changefeed", p.changefeed.ID))

	start := time.Now()
	s, err := sink.New(stdCtx, p.changefeed.ID, p.changefeed.Info.SinkURI, p.filter, p.changefeed.Info.Config, opts, errCh)
	if err != nil {
		log.Info("processor new sink failed",
			zap.String("changefeed", p.changefeed.ID),
			zap.Duration("duration", time.Since(start)))
		return errors.Trace(err)
	}
	log.Info("processor try new sink success",
		zap.Duration("duration", time.Since(start)))

	checkpointTs := p.changefeed.Info.GetCheckpointTs(p.changefeed.Status)
	captureAddr := ctx.GlobalVars().CaptureInfo.AdvertiseAddr
	p.sinkManager = sink.NewManager(stdCtx, s, errCh, checkpointTs, captureAddr, p.changefeedID)
	redoManagerOpts := &redo.ManagerOptions{EnableBgRunner: true, ErrCh: errCh}
	p.redoManager, err = redo.NewManager(stdCtx, p.changefeed.Info.Config.Consistent, redoManagerOpts)
	if err != nil {
		return err
	}

	if p.newSchedulerEnabled {
		p.agent, err = p.newAgent(ctx)
		if err != nil {
			return err
		}
	}

	p.initialized = true
	log.Info("run processor", cdcContext.ZapFieldCapture(ctx), cdcContext.ZapFieldChangefeed(ctx))
	return nil
}

func (p *processor) newAgentImpl(ctx cdcContext.Context) (processorAgent, error) {
	messageServer := ctx.GlobalVars().MessageServer
	messageRouter := ctx.GlobalVars().MessageRouter
	ret, err := newAgent(ctx, messageServer, messageRouter, p, p.changefeedID)
	if err != nil {
		return nil, errors.Trace(err)
	}
	return ret, nil
}

// handleErrorCh listen the error channel and throw the error if it is not expected.
func (p *processor) handleErrorCh(ctx cdcContext.Context) error {
	var err error
	select {
	case err = <-p.errCh:
	default:
		return nil
	}
	if !isProcessorIgnorableError(err) {
		log.Error("error on running processor",
			cdcContext.ZapFieldCapture(ctx),
			cdcContext.ZapFieldChangefeed(ctx),
			zap.Error(err))
		return err
	}
	log.Info("processor exited", cdcContext.ZapFieldCapture(ctx), cdcContext.ZapFieldChangefeed(ctx))
	return cerror.ErrReactorFinished
}

// handleTableOperation handles the operation of `TaskStatus`(add table operation and remove table operation)
func (p *processor) handleTableOperation(ctx cdcContext.Context) error {
	if p.newSchedulerEnabled {
		return nil
	}

	patchOperation := func(tableID model.TableID, fn func(operation *model.TableOperation) error) {
		p.changefeed.PatchTaskStatus(p.captureInfo.ID, func(status *model.TaskStatus) (*model.TaskStatus, bool, error) {
			if status == nil || status.Operation == nil {
				log.Error("Operation not found, may be remove by other patch", zap.Int64("tableID", tableID), zap.Any("status", status))
				return nil, false, cerror.ErrTaskStatusNotExists.GenWithStackByArgs()
			}
			opt := status.Operation[tableID]
			if opt == nil {
				log.Error("Operation not found, may be remove by other patch", zap.Int64("tableID", tableID), zap.Any("status", status))
				return nil, false, cerror.ErrTaskStatusNotExists.GenWithStackByArgs()
			}
			if err := fn(opt); err != nil {
				return nil, false, errors.Trace(err)
			}
			return status, true, nil
		})
	}
	taskStatus := p.changefeed.TaskStatuses[p.captureInfo.ID]
	for tableID, opt := range taskStatus.Operation {
		if opt.TableApplied() {
			continue
		}
		globalCheckpointTs := p.changefeed.Status.CheckpointTs
		if opt.Delete {
			table, exist := p.tables[tableID]
			if !exist {
				log.Warn("table which will be deleted is not found",
					cdcContext.ZapFieldChangefeed(ctx), zap.Int64("tableID", tableID))
				patchOperation(tableID, func(operation *model.TableOperation) error {
					operation.Status = model.OperFinished
					return nil
				})
				continue
			}
			switch opt.Status {
			case model.OperDispatched:
				if opt.BoundaryTs < globalCheckpointTs {
					log.Warn("the BoundaryTs of remove table operation is smaller than global checkpoint ts", zap.Uint64("globalCheckpointTs", globalCheckpointTs), zap.Any("operation", opt))
				}
				if !table.AsyncStop(opt.BoundaryTs) {
					// We use a Debug log because it is conceivable for the pipeline to block for a legitimate reason,
					// and we do not want to alarm the user.
					log.Debug("AsyncStop has failed, possible due to a full pipeline",
						zap.Uint64("checkpointTs", table.CheckpointTs()), zap.Int64("tableID", tableID))
					continue
				}
				patchOperation(tableID, func(operation *model.TableOperation) error {
					operation.Status = model.OperProcessed
					return nil
				})
			case model.OperProcessed:
				if table.Status() != tablepipeline.TableStatusStopped {
					log.Debug("the table is still not stopped", zap.Uint64("checkpointTs", table.CheckpointTs()), zap.Int64("tableID", tableID))
					continue
				}
				patchOperation(tableID, func(operation *model.TableOperation) error {
					operation.BoundaryTs = table.CheckpointTs()
					operation.Status = model.OperFinished
					return nil
				})
				p.removeTable(table, tableID)
				log.Debug("Operation done signal received",
					cdcContext.ZapFieldChangefeed(ctx),
					zap.Int64("tableID", tableID),
					zap.Reflect("operation", opt))
			default:
				log.Panic("unreachable")
			}
		} else {
			switch opt.Status {
			case model.OperDispatched:
				replicaInfo, exist := taskStatus.Tables[tableID]
				if !exist {
					return cerror.ErrProcessorTableNotFound.GenWithStack("replicaInfo of table(%d)", tableID)
				}
				if replicaInfo.StartTs != opt.BoundaryTs {
					log.Warn("the startTs and BoundaryTs of add table operation should be always equaled", zap.Any("replicaInfo", replicaInfo))
				}
				err := p.addTable(ctx, tableID, replicaInfo)
				if err != nil {
					return errors.Trace(err)
				}
				patchOperation(tableID, func(operation *model.TableOperation) error {
					operation.Status = model.OperProcessed
					return nil
				})
			case model.OperProcessed:
				table, exist := p.tables[tableID]
				if !exist {
					log.Warn("table which was added is not found",
						cdcContext.ZapFieldChangefeed(ctx), zap.Int64("tableID", tableID))
					patchOperation(tableID, func(operation *model.TableOperation) error {
						operation.Status = model.OperDispatched
						return nil
					})
					continue
				}
				localResolvedTs := p.changefeed.TaskPositions[p.captureInfo.ID].ResolvedTs
				globalResolvedTs := p.changefeed.Status.ResolvedTs
				if table.ResolvedTs() >= localResolvedTs && localResolvedTs >= globalResolvedTs {
					patchOperation(tableID, func(operation *model.TableOperation) error {
						operation.Status = model.OperFinished
						return nil
					})
					log.Debug("Operation done signal received",
						cdcContext.ZapFieldChangefeed(ctx),
						zap.Int64("tableID", tableID),
						zap.Reflect("operation", opt))
				}
			default:
				log.Panic("unreachable")
			}
		}
	}
	return nil
}

func (p *processor) createAndDriveSchemaStorage(ctx cdcContext.Context) (entry.SchemaStorage, error) {
	kvStorage := ctx.GlobalVars().KVStorage
	ddlspans := []regionspan.Span{regionspan.GetDDLSpan(), regionspan.GetAddIndexDDLSpan()}
	checkpointTs := p.changefeed.Info.GetCheckpointTs(p.changefeed.Status)
	stdCtx := util.PutTableInfoInCtx(ctx, -1, puller.DDLPullerTableName)
	stdCtx = util.PutChangefeedIDInCtx(stdCtx, ctx.ChangefeedVars().ID)
	kvClientCfg := config.GetGlobalServerConfig().KVClient
	regionRouter := kv.NewSizedRegionRouter(ctx, kvClientCfg.RegionScanLimit)
	ddlPuller := puller.NewPuller(
		stdCtx,
		ctx.GlobalVars().PDClient,
		ctx.GlobalVars().GrpcPool,
		ctx.GlobalVars().RegionCache,
		regionRouter,
		ctx.GlobalVars().KVStorage,
		ctx.GlobalVars().PDClock,
		ctx.ChangefeedVars().ID,
		checkpointTs, ddlspans, false)
	meta, err := kv.GetSnapshotMeta(kvStorage, checkpointTs)
	if err != nil {
		return nil, errors.Trace(err)
	}
	schemaStorage, err := entry.NewSchemaStorage(meta, checkpointTs, p.filter, p.changefeed.Info.Config.ForceReplicate)
	if err != nil {
		return nil, errors.Trace(err)
	}
	p.wg.Add(1)
	go func() {
		defer p.wg.Done()
		p.sendError(ddlPuller.Run(stdCtx))
	}()
	p.wg.Add(1)
	go func() {
		defer p.wg.Done()
		p.sendError(regionRouter.Run(ctx))
	}()
	ddlRawKVCh := memory.SortOutput(ctx, ddlPuller.Output())
	p.wg.Add(1)
	go func() {
		defer p.wg.Done()
		var ddlRawKV *model.RawKVEntry
		for {
			select {
			case <-ctx.Done():
				return
			case ddlRawKV = <-ddlRawKVCh:
			}
			if ddlRawKV == nil {
				continue
			}
			failpoint.Inject("processorDDLResolved", nil)
			if ddlRawKV.OpType == model.OpTypeResolved {
				schemaStorage.AdvanceResolvedTs(ddlRawKV.CRTs)
			}
			job, err := entry.UnmarshalDDL(ddlRawKV)
			if err != nil {
				p.sendError(errors.Trace(err))
				return
			}
			if job == nil {
				continue
			}
			if err := schemaStorage.HandleDDLJob(job); err != nil {
				p.sendError(errors.Trace(err))
				return
			}
		}
	}()
	return schemaStorage, nil
}

func (p *processor) sendError(err error) {
	if err == nil {
		return
	}
	select {
	case p.errCh <- err:
	default:
		if !isProcessorIgnorableError(err) {
			log.Error("processor receives redundant error", zap.Error(err))
		}
	}
}

// checkTablesNum if the number of table pipelines is equal to the number of TaskStatus in etcd state.
// if the table number is not right, create or remove the odd tables.
func (p *processor) checkTablesNum(ctx cdcContext.Context) error {
	if p.newSchedulerEnabled {
		// No need to check this for the new scheduler.
		return nil
	}

	taskStatus := p.changefeed.TaskStatuses[p.captureInfo.ID]
	if len(p.tables) == len(taskStatus.Tables) {
		return nil
	}
	// check if a table should be listen but not
	// this only could be happened in the first tick.
	for tableID, replicaInfo := range taskStatus.Tables {
		if _, exist := p.tables[tableID]; exist {
			continue
		}
		opt := taskStatus.Operation
		// TODO(leoppro): check if the operation is a undone add operation
		if opt != nil && opt[tableID] != nil {
			continue
		}
		log.Info("start to listen to the table immediately", zap.Int64("tableID", tableID), zap.Any("replicaInfo", replicaInfo))
		if replicaInfo.StartTs < p.changefeed.Status.CheckpointTs {
			replicaInfo.StartTs = p.changefeed.Status.CheckpointTs
		}
		err := p.addTable(ctx, tableID, replicaInfo)
		if err != nil {
			return errors.Trace(err)
		}
	}
	// check if a table should be removed but still exist
	// this shouldn't be happened in any time.
	for tableID, tablePipeline := range p.tables {
		if _, exist := taskStatus.Tables[tableID]; exist {
			continue
		}
		opt := taskStatus.Operation
		if opt != nil && opt[tableID] != nil && opt[tableID].Delete {
			// table will be removed by normal logic
			continue
		}
		p.removeTable(tablePipeline, tableID)
		log.Warn("the table was forcibly deleted", zap.Int64("tableID", tableID), zap.Any("taskStatus", taskStatus))
	}
	return nil
}

// handlePosition calculates the local resolved ts and local checkpoint ts
func (p *processor) handlePosition(currentTs int64) {
	minResolvedTs := uint64(math.MaxUint64)
	minResolvedTableID := int64(0)
	if p.schemaStorage != nil {
		minResolvedTs = p.schemaStorage.ResolvedTs()
	}
	for _, table := range p.tables {
		ts := table.ResolvedTs()
		if ts < minResolvedTs {
			minResolvedTs = ts
			minResolvedTableID, _ = table.ID()
		}
	}

	minCheckpointTs := minResolvedTs
	minCheckpointTableID := int64(0)
	for _, table := range p.tables {
		ts := table.CheckpointTs()
		if ts < minCheckpointTs {
			minCheckpointTs = ts
			minCheckpointTableID, _ = table.ID()
		}
	}

	resolvedPhyTs := oracle.ExtractPhysical(minResolvedTs)
	p.metricResolvedTsLagGauge.Set(float64(currentTs-resolvedPhyTs) / 1e3)
	p.metricResolvedTsGauge.Set(float64(resolvedPhyTs))
	p.metricMinResolvedTableIDGuage.Set(float64(minResolvedTableID))

	checkpointPhyTs := oracle.ExtractPhysical(minCheckpointTs)
	p.metricCheckpointTsLagGauge.Set(float64(currentTs-checkpointPhyTs) / 1e3)
	p.metricCheckpointTsGauge.Set(float64(checkpointPhyTs))
	p.metricMinCheckpointTableIDGuage.Set(float64(minCheckpointTableID))

	if p.newSchedulerEnabled {
		p.checkpointTs = minCheckpointTs
		p.resolvedTs = minResolvedTs
		return
	}

	// minResolvedTs and minCheckpointTs may less than global resolved ts and global checkpoint ts when a new table added, the startTs of the new table is less than global checkpoint ts.
	if minResolvedTs != p.changefeed.TaskPositions[p.captureInfo.ID].ResolvedTs ||
		minCheckpointTs != p.changefeed.TaskPositions[p.captureInfo.ID].CheckPointTs {
		p.changefeed.PatchTaskPosition(p.captureInfo.ID, func(position *model.TaskPosition) (*model.TaskPosition, bool, error) {
			failpoint.Inject("ProcessorUpdatePositionDelaying", nil)
			if position == nil {
				// when the captureInfo is deleted, the old owner will delete task status, task position, task workload in non-atomic
				// so processor may see a intermediate state, for example the task status is exist but task position is deleted.
				log.Warn("task position is not exist, skip to update position", zap.String("changefeed", p.changefeed.ID))
				return nil, false, nil
			}
			position.CheckPointTs = minCheckpointTs
			position.ResolvedTs = minResolvedTs
			return position, true, nil
		})
	}
}

// handleWorkload calculates the workload of all tables
func (p *processor) handleWorkload() {
	p.changefeed.PatchTaskWorkload(p.captureInfo.ID, func(workloads model.TaskWorkload) (model.TaskWorkload, bool, error) {
		changed := false
		if workloads == nil {
			workloads = make(model.TaskWorkload)
		}
		for tableID := range workloads {
			if _, exist := p.tables[tableID]; !exist {
				delete(workloads, tableID)
				changed = true
			}
		}
		for tableID, table := range p.tables {
			if workloads[tableID] != table.Workload() {
				workloads[tableID] = table.Workload()
				changed = true
			}
		}
		return workloads, changed, nil
	})
}

// pushResolvedTs2Table sends global resolved ts to all the table pipelines.
func (p *processor) pushResolvedTs2Table() {
	resolvedTs := p.changefeed.Status.ResolvedTs
	schemaResolvedTs := p.schemaStorage.ResolvedTs()
	if schemaResolvedTs < resolvedTs {
		// Do not update barrier ts that is larger than
		// DDL puller's resolved ts.
		// When DDL puller stall, resolved events that outputted by sorter
		// may pile up in memory, as they have to wait DDL.
		resolvedTs = schemaResolvedTs
	}
	for _, table := range p.tables {
		table.UpdateBarrierTs(resolvedTs)
	}
}

// addTable creates a new table pipeline and adds it to the `p.tables`
func (p *processor) addTable(ctx cdcContext.Context, tableID model.TableID, replicaInfo *model.TableReplicaInfo) error {
	if replicaInfo.StartTs == 0 {
		replicaInfo.StartTs = p.changefeed.Status.CheckpointTs
	}

	if table, ok := p.tables[tableID]; ok {
		if table.Status() == tablepipeline.TableStatusStopped {
			log.Warn("The same table exists but is stopped. Cancel it and continue.", cdcContext.ZapFieldChangefeed(ctx), zap.Int64("ID", tableID))
			p.removeTable(table, tableID)
		} else {
			log.Warn("Ignore existing table", cdcContext.ZapFieldChangefeed(ctx), zap.Int64("ID", tableID))
			return nil
		}
	}

	globalCheckpointTs := p.changefeed.Status.CheckpointTs

	if replicaInfo.StartTs < globalCheckpointTs {
		log.Warn("addTable: startTs < checkpoint",
			cdcContext.ZapFieldChangefeed(ctx),
			zap.Int64("tableID", tableID),
			zap.Uint64("checkpoint", globalCheckpointTs),
			zap.Uint64("startTs", replicaInfo.StartTs))
	}
	table, err := p.createTablePipeline(ctx, tableID, replicaInfo)
	if err != nil {
		return errors.Trace(err)
	}
	p.tables[tableID] = table
	return nil
}

func (p *processor) createTablePipelineImpl(ctx cdcContext.Context, tableID model.TableID, replicaInfo *model.TableReplicaInfo) (tablepipeline.TablePipeline, error) {
	ctx = cdcContext.WithErrorHandler(ctx, func(err error) error {
		if cerror.ErrTableProcessorStoppedSafely.Equal(err) ||
			errors.Cause(errors.Cause(err)) == context.Canceled {
			return nil
		}
		p.sendError(err)
		return nil
	})
	var tableName *model.TableName
	retry.Do(ctx, func() error { //nolint:errcheck
		if name, ok := p.schemaStorage.GetLastSnapshot().GetTableNameByID(tableID); ok {
			tableName = &name
			return nil
		}
		return errors.Errorf("failed to get table name, fallback to use table id: %d", tableID)
	}, retry.WithBackoffBaseDelay(backoffBaseDelayInMs), retry.WithMaxTries(maxTries), retry.WithIsRetryableErr(cerror.IsRetryableError))
	// todo: remove this feature flag after table actor is GA
	if p.changefeed.Info.Config.Cyclic.IsEnabled() {
		// Retry to find mark table ID
		var markTableID model.TableID
		err := retry.Do(context.Background(), func() error {
			if tableName == nil {
				name, exist := p.schemaStorage.GetLastSnapshot().GetTableNameByID(tableID)
				if !exist {
					return cerror.ErrProcessorTableNotFound.GenWithStack("normal table(%s)", tableID)
				}
				tableName = &name
			}
			markTableSchemaName, markTableTableName := mark.GetMarkTableName(tableName.Schema, tableName.Table)
			tableInfo, exist := p.schemaStorage.GetLastSnapshot().GetTableByName(markTableSchemaName, markTableTableName)
			if !exist {
				return cerror.ErrProcessorTableNotFound.GenWithStack("normal table(%s) and mark table not match", tableName.String())
			}
			markTableID = tableInfo.ID
			return nil
		}, retry.WithBackoffBaseDelay(50), retry.WithBackoffMaxDelay(60*1000), retry.WithMaxTries(20))
		if err != nil {
			return nil, errors.Trace(err)
		}
		replicaInfo.MarkTableID = markTableID
	}
	var tableNameStr string
	if tableName == nil {
		log.Warn("failed to get table name for metric")
		tableNameStr = strconv.Itoa(int(tableID))
	} else {
		tableNameStr = tableName.QuoteString()
	}

	sink := p.sinkManager.CreateTableSink(tableID, replicaInfo.StartTs, p.redoManager)
<<<<<<< HEAD
	var table tablepipeline.TablePipeline
	if config.GetGlobalServerConfig().Debug.EnableTableActor {
		var err error
		table, err = tablepipeline.NewTableActor(
			ctx,
			p.mounter,
			tableID,
			tableNameStr,
			replicaInfo,
			sink,
			p.changefeed.Info.GetTargetTs())
		if err != nil {
			return nil, errors.Trace(err)
		}
	} else {
		table = tablepipeline.NewTablePipeline(
			ctx,
			p.mounter,
			tableID,
			tableNameStr,
			replicaInfo,
			sink,
			p.changefeed.Info.GetTargetTs(),
		)
	}
=======
	table := tablepipeline.NewTablePipeline(
		ctx,
		p.mounter,
		tableID,
		tableNameStr,
		replicaInfo,
		sink,
		p.changefeed.Info.GetTargetTs(),
		p.regionRouter,
	)
>>>>>>> 03110e81

	if p.redoManager.Enabled() {
		p.redoManager.AddTable(tableID, replicaInfo.StartTs)
	}

	log.Info("Add table pipeline", zap.Int64("tableID", tableID),
		cdcContext.ZapFieldChangefeed(ctx),
		zap.String("name", table.Name()),
		zap.Any("replicaInfo", replicaInfo),
		zap.Uint64("globalResolvedTs", p.changefeed.Status.ResolvedTs))

	return table, nil
}

func (p *processor) removeTable(table tablepipeline.TablePipeline, tableID model.TableID) {
	table.Cancel()
	table.Wait()
	delete(p.tables, tableID)
	if p.redoManager.Enabled() {
		p.redoManager.RemoveTable(tableID)
	}
}

// doGCSchemaStorage trigger the schema storage GC
func (p *processor) doGCSchemaStorage(ctx cdcContext.Context) {
	if p.schemaStorage == nil {
		// schemaStorage is nil only in test
		return
	}

	if p.changefeed.Status == nil {
		// This could happen if Etcd data is not complete.
		return
	}

	// Please refer to `unmarshalAndMountRowChanged` in cdc/entry/mounter.go
	// for why we need -1.
	lastSchemaTs := p.schemaStorage.DoGC(p.changefeed.Status.CheckpointTs - 1)
	if p.lastSchemaTs == lastSchemaTs {
		return
	}
	p.lastSchemaTs = lastSchemaTs

	log.Debug("finished gc in schema storage",
		zap.Uint64("gcTs", lastSchemaTs),
		cdcContext.ZapFieldChangefeed(ctx))
	lastSchemaPhysicalTs := oracle.ExtractPhysical(lastSchemaTs)
	p.metricSchemaStorageGcTsGauge.Set(float64(lastSchemaPhysicalTs))
}

// flushRedoLogMeta flushes redo log meta, including resolved-ts and checkpoint-ts
func (p *processor) flushRedoLogMeta(ctx context.Context) error {
	if p.redoManager.Enabled() &&
		time.Since(p.lastRedoFlush).Milliseconds() > p.changefeed.Info.Config.Consistent.FlushIntervalInMs {
		st := p.changefeed.Status
		err := p.redoManager.FlushResolvedAndCheckpointTs(ctx, st.ResolvedTs, st.CheckpointTs)
		if err != nil {
			return err
		}
		p.lastRedoFlush = time.Now()
	}
	return nil
}

func (p *processor) Close() error {
	log.Info("processor closing ...", zap.String("changefeed", p.changefeedID))
	for _, tbl := range p.tables {
		tbl.Cancel()
	}
	for _, tbl := range p.tables {
		tbl.Wait()
	}
	p.cancel()
	p.wg.Wait()
	// mark tables share the same cdcContext with its original table, don't need to cancel
	failpoint.Inject("processorStopDelay", nil)
	resolvedTsGauge.DeleteLabelValues(p.changefeedID, p.captureInfo.AdvertiseAddr)
	resolvedTsLagGauge.DeleteLabelValues(p.changefeedID, p.captureInfo.AdvertiseAddr)
	checkpointTsGauge.DeleteLabelValues(p.changefeedID, p.captureInfo.AdvertiseAddr)
	checkpointTsLagGauge.DeleteLabelValues(p.changefeedID, p.captureInfo.AdvertiseAddr)
	syncTableNumGauge.DeleteLabelValues(p.changefeedID, p.captureInfo.AdvertiseAddr)
	processorErrorCounter.DeleteLabelValues(p.changefeedID, p.captureInfo.AdvertiseAddr)
	processorSchemaStorageGcTsGauge.DeleteLabelValues(p.changefeedID, p.captureInfo.AdvertiseAddr)
	if p.sinkManager != nil {
		// pass a canceled context is ok here, since we don't need to wait Close
		ctx, cancel := context.WithCancel(context.Background())
		cancel()
		log.Info("processor try to close the sinkManager",
			zap.String("changefeed", p.changefeedID))
		start := time.Now()
		if err := p.sinkManager.Close(ctx); err != nil {
			log.Info("processor close sinkManager failed",
				zap.String("changefeed", p.changefeedID),
				zap.Duration("duration", time.Since(start)))
			return errors.Trace(err)
		}
		log.Info("processor close sinkManager success",
			zap.String("changefeed", p.changefeedID),
			zap.Duration("duration", time.Since(start)))
	}
	if p.newSchedulerEnabled {
		if p.agent == nil {
			return nil
		}
		if err := p.agent.Close(); err != nil {
			return errors.Trace(err)
		}
		p.agent = nil
	}

	return nil
}

// WriteDebugInfo write the debug info to Writer
func (p *processor) WriteDebugInfo(w io.Writer) {
	fmt.Fprintf(w, "%+v\n", *p.changefeed)
	for tableID, tablePipeline := range p.tables {
		fmt.Fprintf(w, "tableID: %d, tableName: %s, resolvedTs: %d, checkpointTs: %d, status: %s\n",
			tableID, tablePipeline.Name(), tablePipeline.ResolvedTs(), tablePipeline.CheckpointTs(), tablePipeline.Status())
	}
}<|MERGE_RESOLUTION|>--- conflicted
+++ resolved
@@ -984,7 +984,6 @@
 	}
 
 	sink := p.sinkManager.CreateTableSink(tableID, replicaInfo.StartTs, p.redoManager)
-<<<<<<< HEAD
 	var table tablepipeline.TablePipeline
 	if config.GetGlobalServerConfig().Debug.EnableTableActor {
 		var err error
@@ -995,7 +994,8 @@
 			tableNameStr,
 			replicaInfo,
 			sink,
-			p.changefeed.Info.GetTargetTs())
+			p.changefeed.Info.GetTargetTs(),
+			p.regionRouter)
 		if err != nil {
 			return nil, errors.Trace(err)
 		}
@@ -1008,20 +1008,8 @@
 			replicaInfo,
 			sink,
 			p.changefeed.Info.GetTargetTs(),
-		)
-	}
-=======
-	table := tablepipeline.NewTablePipeline(
-		ctx,
-		p.mounter,
-		tableID,
-		tableNameStr,
-		replicaInfo,
-		sink,
-		p.changefeed.Info.GetTargetTs(),
-		p.regionRouter,
-	)
->>>>>>> 03110e81
+			p.regionRouter)
+	}
 
 	if p.redoManager.Enabled() {
 		p.redoManager.AddTable(tableID, replicaInfo.StartTs)
