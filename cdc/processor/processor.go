// Copyright 2021 PingCAP, Inc.
//
// Licensed under the Apache License, Version 2.0 (the "License");
// you may not use this file except in compliance with the License.
// You may obtain a copy of the License at
//
//     http://www.apache.org/licenses/LICENSE-2.0
//
// Unless required by applicable law or agreed to in writing, software
// distributed under the License is distributed on an "AS IS" BASIS,
// See the License for the specific language governing permissions and
// limitations under the License.

package processor

import (
	"context"
	"fmt"
	"io"
	"math"
	"strconv"
	"sync"
	"time"

	"github.com/pingcap/errors"
	"github.com/pingcap/failpoint"
	"github.com/pingcap/log"
	"github.com/pingcap/ticdc/cdc/entry"
	"github.com/pingcap/ticdc/cdc/kv"
	"github.com/pingcap/ticdc/cdc/model"
	tablepipeline "github.com/pingcap/ticdc/cdc/processor/pipeline"
	"github.com/pingcap/ticdc/cdc/puller"
	"github.com/pingcap/ticdc/cdc/redo"
	"github.com/pingcap/ticdc/cdc/sink"
	"github.com/pingcap/ticdc/cdc/sorter/memory"
	cdcContext "github.com/pingcap/ticdc/pkg/context"
	"github.com/pingcap/ticdc/pkg/cyclic/mark"
	cerror "github.com/pingcap/ticdc/pkg/errors"
	"github.com/pingcap/ticdc/pkg/filter"
	"github.com/pingcap/ticdc/pkg/orchestrator"
	"github.com/pingcap/ticdc/pkg/regionspan"
	"github.com/pingcap/ticdc/pkg/retry"
	"github.com/pingcap/ticdc/pkg/util"
	"github.com/prometheus/client_golang/prometheus"
	"github.com/tikv/client-go/v2/oracle"
	"go.uber.org/zap"
)

const (
	schemaStorageGCLag = time.Minute * 20

	backoffBaseDelayInMs = 5
	maxTries             = 3
)

type processor struct {
	changefeedID model.ChangeFeedID
	captureInfo  *model.CaptureInfo
	changefeed   *orchestrator.ChangefeedReactorState

	tables map[model.TableID]tablepipeline.TablePipeline

	schemaStorage entry.SchemaStorage
	filter        *filter.Filter
	mounter       entry.Mounter
	sinkManager   *sink.Manager
	redoManager   redo.LogManager
	lastRedoFlush time.Time

	initialized bool
	errCh       chan error
	cancel      context.CancelFunc
	wg          sync.WaitGroup

	lazyInit            func(ctx cdcContext.Context) error
	createTablePipeline func(ctx cdcContext.Context, tableID model.TableID, replicaInfo *model.TableReplicaInfo) (tablepipeline.TablePipeline, error)

	metricResolvedTsGauge       prometheus.Gauge
	metricResolvedTsLagGauge    prometheus.Gauge
	metricCheckpointTsGauge     prometheus.Gauge
	metricCheckpointTsLagGauge  prometheus.Gauge
	metricSyncTableNumGauge     prometheus.Gauge
	metricProcessorErrorCounter prometheus.Counter
}

// newProcessor creates a new processor
func newProcessor(ctx cdcContext.Context) *processor {
	changefeedID := ctx.ChangefeedVars().ID
	advertiseAddr := ctx.GlobalVars().CaptureInfo.AdvertiseAddr
	p := &processor{
		tables:        make(map[model.TableID]tablepipeline.TablePipeline),
		errCh:         make(chan error, 1),
		changefeedID:  changefeedID,
		captureInfo:   ctx.GlobalVars().CaptureInfo,
		cancel:        func() {},
		lastRedoFlush: time.Now(),

		metricResolvedTsGauge:       resolvedTsGauge.WithLabelValues(changefeedID, advertiseAddr),
		metricResolvedTsLagGauge:    resolvedTsLagGauge.WithLabelValues(changefeedID, advertiseAddr),
		metricCheckpointTsGauge:     checkpointTsGauge.WithLabelValues(changefeedID, advertiseAddr),
		metricCheckpointTsLagGauge:  checkpointTsLagGauge.WithLabelValues(changefeedID, advertiseAddr),
		metricSyncTableNumGauge:     syncTableNumGauge.WithLabelValues(changefeedID, advertiseAddr),
		metricProcessorErrorCounter: processorErrorCounter.WithLabelValues(changefeedID, advertiseAddr),
	}
	p.createTablePipeline = p.createTablePipelineImpl
	p.lazyInit = p.lazyInitImpl
	return p
}

func newProcessor4Test(ctx cdcContext.Context,
	createTablePipeline func(ctx cdcContext.Context, tableID model.TableID, replicaInfo *model.TableReplicaInfo) (tablepipeline.TablePipeline, error),
) *processor {
	p := newProcessor(ctx)
	p.lazyInit = func(ctx cdcContext.Context) error {
		p.redoManager = redo.NewDisabledManager()
		return nil
	}
	p.createTablePipeline = createTablePipeline
	return p
}

// Tick implements the `orchestrator.State` interface
// the `state` parameter is sent by the etcd worker, the `state` must be a snapshot of KVs in etcd
// The main logic of processor is in this function, including the calculation of many kinds of ts, maintain table pipeline, error handling, etc.
func (p *processor) Tick(ctx cdcContext.Context, state *orchestrator.ChangefeedReactorState) (orchestrator.ReactorState, error) {
	p.changefeed = state
	state.CheckCaptureAlive(ctx.GlobalVars().CaptureInfo.ID)
	ctx = cdcContext.WithChangefeedVars(ctx, &cdcContext.ChangefeedVars{
		ID:   state.ID,
		Info: state.Info,
	})
	_, err := p.tick(ctx, state)
	if err == nil {
		return state, nil
	}
	cause := errors.Cause(err)
	if cause == context.Canceled || cerror.ErrAdminStopProcessor.Equal(cause) || cerror.ErrReactorFinished.Equal(cause) {
		log.Info("processor exited", cdcContext.ZapFieldCapture(ctx), cdcContext.ZapFieldChangefeed(ctx))
		return state, cerror.ErrReactorFinished.GenWithStackByArgs()
	}
	p.metricProcessorErrorCounter.Inc()
	// record error information in etcd
	var code string
	if rfcCode, ok := cerror.RFCCode(err); ok {
		code = string(rfcCode)
	} else {
		code = string(cerror.ErrProcessorUnknown.RFCCode())
	}
	state.PatchTaskPosition(p.captureInfo.ID, func(position *model.TaskPosition) (*model.TaskPosition, bool, error) {
		if position == nil {
			position = &model.TaskPosition{}
		}
		position.Error = &model.RunningError{
			Addr:    ctx.GlobalVars().CaptureInfo.AdvertiseAddr,
			Code:    code,
			Message: err.Error(),
		}
		return position, true, nil
	})
	log.Error("run processor failed",
		cdcContext.ZapFieldChangefeed(ctx),
		cdcContext.ZapFieldCapture(ctx),
		zap.Error(err))
	return state, cerror.ErrReactorFinished.GenWithStackByArgs()
}

func (p *processor) tick(ctx cdcContext.Context, state *orchestrator.ChangefeedReactorState) (nextState orchestrator.ReactorState, err error) {
	p.changefeed = state
	if !p.checkChangefeedNormal() {
		return nil, cerror.ErrAdminStopProcessor.GenWithStackByArgs()
	}
	if skip := p.checkPosition(); skip {
		return p.changefeed, nil
	}
	if err := p.handleErrorCh(ctx); err != nil {
		return nil, errors.Trace(err)
	}
	if err := p.lazyInit(ctx); err != nil {
		return nil, errors.Trace(err)
	}
	if err := p.handleTableOperation(ctx); err != nil {
		return nil, errors.Trace(err)
	}
	if err := p.checkTablesNum(ctx); err != nil {
		return nil, errors.Trace(err)
	}
	if err := p.flushRedoLogMeta(ctx); err != nil {
		return nil, err
	}
	p.handlePosition()
	p.pushResolvedTs2Table()
	p.handleWorkload()
	p.doGCSchemaStorage()
	return p.changefeed, nil
}

// checkChangefeedNormal checks if the changefeed is runnable.
func (p *processor) checkChangefeedNormal() bool {
	// check the state in this tick, make sure that the admin job type of the changefeed is not stopped
	if p.changefeed.Info.AdminJobType.IsStopState() || p.changefeed.Status.AdminJobType.IsStopState() {
		return false
	}
	// add a patch to check the changefeed is runnable when applying the patches in the etcd worker.
	p.changefeed.CheckChangefeedNormal()
	return true
}

// checkPosition create a new task position, and put it into the etcd state.
// task position maybe be not exist only when the processor is running first time.
func (p *processor) checkPosition() (skipThisTick bool) {
	if p.changefeed.TaskPositions[p.captureInfo.ID] != nil {
		return false
	}
	if p.initialized {
		log.Warn("position is nil, maybe position info is removed unexpected", zap.Any("state", p.changefeed))
	}
	checkpointTs := p.changefeed.Info.GetCheckpointTs(p.changefeed.Status)
	p.changefeed.PatchTaskPosition(p.captureInfo.ID, func(position *model.TaskPosition) (*model.TaskPosition, bool, error) {
		if position == nil {
			return &model.TaskPosition{
				CheckPointTs: checkpointTs,
				ResolvedTs:   checkpointTs,
			}, true, nil
		}
		return position, false, nil
	})
	return true
}

// lazyInitImpl create Filter, SchemaStorage, Mounter instances at the first tick.
func (p *processor) lazyInitImpl(ctx cdcContext.Context) error {
	if p.initialized {
		return nil
	}
	ctx, cancel := cdcContext.WithCancel(ctx)
	p.cancel = cancel

	errCh := make(chan error, 16)
	p.wg.Add(1)
	go func() {
		defer p.wg.Done()
		// there are some other objects need errCh, such as sink and sink manager
		// but we can't ensure that all the producer of errCh are non-blocking
		// It's very tricky that create a goroutine to receive the local errCh
		// TODO(leoppro): we should using `pkg/cdcContext.Context` instead of standard cdcContext and handle error by `pkg/cdcContext.Context.Throw`
		for {
			select {
			case <-ctx.Done():
				close(errCh)
				return
			case err := <-errCh:
				if err == nil {
					return
				}
				p.sendError(err)
			}
		}
	}()

	var err error
	p.filter, err = filter.NewFilter(p.changefeed.Info.Config)
	if err != nil {
		return errors.Trace(err)
	}

	p.schemaStorage, err = p.createAndDriveSchemaStorage(ctx)
	if err != nil {
		return errors.Trace(err)
	}

	stdCtx := util.PutChangefeedIDInCtx(ctx, p.changefeed.ID)
	stdCtx = util.PutCaptureAddrInCtx(stdCtx, p.captureInfo.AdvertiseAddr)

	p.mounter = entry.NewMounter(p.schemaStorage, p.changefeed.Info.Config.Mounter.WorkerNum, p.changefeed.Info.Config.EnableOldValue)
	p.wg.Add(1)
	go func() {
		defer p.wg.Done()
		p.sendError(p.mounter.Run(stdCtx))
	}()

	opts := make(map[string]string, len(p.changefeed.Info.Opts)+2)
	for k, v := range p.changefeed.Info.Opts {
		opts[k] = v
	}

	// TODO(neil) find a better way to let sink know cyclic is enabled.
	if p.changefeed.Info.Config.Cyclic.IsEnabled() {
		cyclicCfg, err := p.changefeed.Info.Config.Cyclic.Marshal()
		if err != nil {
			return errors.Trace(err)
		}
		opts[mark.OptCyclicConfig] = cyclicCfg
	}
	opts[sink.OptChangefeedID] = p.changefeed.ID
	opts[sink.OptCaptureAddr] = ctx.GlobalVars().CaptureInfo.AdvertiseAddr
	s, err := sink.New(stdCtx, p.changefeed.ID, p.changefeed.Info.SinkURI, p.filter, p.changefeed.Info.Config, opts, errCh)
	if err != nil {
		return errors.Trace(err)
	}
	checkpointTs := p.changefeed.Info.GetCheckpointTs(p.changefeed.Status)
	captureAddr := ctx.GlobalVars().CaptureInfo.AdvertiseAddr
	p.sinkManager = sink.NewManager(stdCtx, s, errCh, checkpointTs, captureAddr, p.changefeedID)
	redoManagerOpts := &redo.ManagerOptions{EnableBgRunner: true, ErrCh: errCh}
	p.redoManager, err = redo.NewManager(stdCtx, p.changefeed.Info.Config.Consistent, redoManagerOpts)
	if err != nil {
		return err
	}
	p.initialized = true
	log.Info("run processor", cdcContext.ZapFieldCapture(ctx), cdcContext.ZapFieldChangefeed(ctx))
	return nil
}

// handleErrorCh listen the error channel and throw the error if it is not expected.
func (p *processor) handleErrorCh(ctx cdcContext.Context) error {
	var err error
	select {
	case err = <-p.errCh:
	default:
		return nil
	}
	cause := errors.Cause(err)
	if cause != nil && cause != context.Canceled && cerror.ErrAdminStopProcessor.NotEqual(cause) {
		log.Error("error on running processor",
			cdcContext.ZapFieldCapture(ctx),
			cdcContext.ZapFieldChangefeed(ctx),
			zap.Error(err))
		return err
	}
	log.Info("processor exited", cdcContext.ZapFieldCapture(ctx), cdcContext.ZapFieldChangefeed(ctx))
	return cerror.ErrReactorFinished
}

// handleTableOperation handles the operation of `TaskStatus`(add table operation and remove table operation)
func (p *processor) handleTableOperation(ctx cdcContext.Context) error {
	patchOperation := func(tableID model.TableID, fn func(operation *model.TableOperation) error) {
		p.changefeed.PatchTaskStatus(p.captureInfo.ID, func(status *model.TaskStatus) (*model.TaskStatus, bool, error) {
			if status == nil || status.Operation == nil {
				log.Error("Operation not found, may be remove by other patch", zap.Int64("tableID", tableID), zap.Any("status", status))
				return nil, false, cerror.ErrTaskStatusNotExists.GenWithStackByArgs()
			}
			opt := status.Operation[tableID]
			if opt == nil {
				log.Error("Operation not found, may be remove by other patch", zap.Int64("tableID", tableID), zap.Any("status", status))
				return nil, false, cerror.ErrTaskStatusNotExists.GenWithStackByArgs()
			}
			if err := fn(opt); err != nil {
				return nil, false, errors.Trace(err)
			}
			return status, true, nil
		})
	}
	taskStatus := p.changefeed.TaskStatuses[p.captureInfo.ID]
	for tableID, opt := range taskStatus.Operation {
		if opt.TableApplied() {
			continue
		}
		globalCheckpointTs := p.changefeed.Status.CheckpointTs
		if opt.Delete {
			table, exist := p.tables[tableID]
			if !exist {
				log.Warn("table which will be deleted is not found",
					cdcContext.ZapFieldChangefeed(ctx), zap.Int64("tableID", tableID))
				patchOperation(tableID, func(operation *model.TableOperation) error {
					operation.Status = model.OperFinished
					return nil
				})
				continue
			}
			switch opt.Status {
			case model.OperDispatched:
				if opt.BoundaryTs < globalCheckpointTs {
					log.Warn("the BoundaryTs of remove table operation is smaller than global checkpoint ts", zap.Uint64("globalCheckpointTs", globalCheckpointTs), zap.Any("operation", opt))
				}
				if !table.AsyncStop(opt.BoundaryTs) {
					// We use a Debug log because it is conceivable for the pipeline to block for a legitimate reason,
					// and we do not want to alarm the user.
					log.Debug("AsyncStop has failed, possible due to a full pipeline",
						zap.Uint64("checkpointTs", table.CheckpointTs()), zap.Int64("tableID", tableID))
					continue
				}
				patchOperation(tableID, func(operation *model.TableOperation) error {
					operation.Status = model.OperProcessed
					return nil
				})
			case model.OperProcessed:
				if table.Status() != tablepipeline.TableStatusStopped {
					log.Debug("the table is still not stopped", zap.Uint64("checkpointTs", table.CheckpointTs()), zap.Int64("tableID", tableID))
					continue
				}
				patchOperation(tableID, func(operation *model.TableOperation) error {
					operation.BoundaryTs = table.CheckpointTs()
					operation.Status = model.OperFinished
					return nil
				})
				p.removeTable(table, tableID)
				log.Debug("Operation done signal received",
					cdcContext.ZapFieldChangefeed(ctx),
					zap.Int64("tableID", tableID),
					zap.Reflect("operation", opt))
			default:
				log.Panic("unreachable")
			}
		} else {
			switch opt.Status {
			case model.OperDispatched:
				replicaInfo, exist := taskStatus.Tables[tableID]
				if !exist {
					return cerror.ErrProcessorTableNotFound.GenWithStack("replicaInfo of table(%d)", tableID)
				}
				if replicaInfo.StartTs != opt.BoundaryTs {
					log.Warn("the startTs and BoundaryTs of add table operation should be always equaled", zap.Any("replicaInfo", replicaInfo))
				}
				err := p.addTable(ctx, tableID, replicaInfo)
				if err != nil {
					return errors.Trace(err)
				}
				patchOperation(tableID, func(operation *model.TableOperation) error {
					operation.Status = model.OperProcessed
					return nil
				})
			case model.OperProcessed:
				table, exist := p.tables[tableID]
				if !exist {
					log.Warn("table which was added is not found",
						cdcContext.ZapFieldChangefeed(ctx), zap.Int64("tableID", tableID))
					patchOperation(tableID, func(operation *model.TableOperation) error {
						operation.Status = model.OperDispatched
						return nil
					})
					continue
				}
				localResolvedTs := p.changefeed.TaskPositions[p.captureInfo.ID].ResolvedTs
				globalResolvedTs := p.changefeed.Status.ResolvedTs
				if table.ResolvedTs() >= localResolvedTs && localResolvedTs >= globalResolvedTs {
					patchOperation(tableID, func(operation *model.TableOperation) error {
						operation.Status = model.OperFinished
						return nil
					})
					log.Debug("Operation done signal received",
						cdcContext.ZapFieldChangefeed(ctx),
						zap.Int64("tableID", tableID),
						zap.Reflect("operation", opt))
				}
			default:
				log.Panic("unreachable")
			}
		}
	}
	return nil
}

func (p *processor) createAndDriveSchemaStorage(ctx cdcContext.Context) (entry.SchemaStorage, error) {
	kvStorage := ctx.GlobalVars().KVStorage
	ddlspans := []regionspan.Span{regionspan.GetDDLSpan(), regionspan.GetAddIndexDDLSpan()}
	checkpointTs := p.changefeed.Info.GetCheckpointTs(p.changefeed.Status)
	stdCtx := util.PutTableInfoInCtx(ctx, -1, puller.DDLPullerTableName)
	stdCtx = util.PutChangefeedIDInCtx(stdCtx, ctx.ChangefeedVars().ID)
	ddlPuller := puller.NewPuller(
		stdCtx,
		ctx.GlobalVars().PDClient,
		ctx.GlobalVars().GrpcPool,
		ctx.GlobalVars().KVStorage,
		checkpointTs, ddlspans, false)
	meta, err := kv.GetSnapshotMeta(kvStorage, checkpointTs)
	if err != nil {
		return nil, errors.Trace(err)
	}
	schemaStorage, err := entry.NewSchemaStorage(meta, checkpointTs, p.filter, p.changefeed.Info.Config.ForceReplicate)
	if err != nil {
		return nil, errors.Trace(err)
	}
	p.wg.Add(1)
	go func() {
		defer p.wg.Done()
		p.sendError(ddlPuller.Run(stdCtx))
	}()
	ddlRawKVCh := memory.SortOutput(ctx, ddlPuller.Output())
	p.wg.Add(1)
	go func() {
		defer p.wg.Done()
		var ddlRawKV *model.RawKVEntry
		for {
			select {
			case <-ctx.Done():
				return
			case ddlRawKV = <-ddlRawKVCh:
			}
			if ddlRawKV == nil {
				continue
			}
			failpoint.Inject("processorDDLResolved", nil)
			if ddlRawKV.OpType == model.OpTypeResolved {
				schemaStorage.AdvanceResolvedTs(ddlRawKV.CRTs)
			}
			job, err := entry.UnmarshalDDL(ddlRawKV)
			if err != nil {
				p.sendError(errors.Trace(err))
				return
			}
			if job == nil {
				continue
			}
			if err := schemaStorage.HandleDDLJob(job); err != nil {
				p.sendError(errors.Trace(err))
				return
			}
		}
	}()
	return schemaStorage, nil
}

func (p *processor) sendError(err error) {
	if err == nil {
		return
	}
	select {
	case p.errCh <- err:
	default:
		if errors.Cause(err) != context.Canceled {
			log.Error("processor receives redundant error", zap.Error(err))
		}
	}
}

// checkTablesNum if the number of table pipelines is equal to the number of TaskStatus in etcd state.
// if the table number is not right, create or remove the odd tables.
func (p *processor) checkTablesNum(ctx cdcContext.Context) error {
	taskStatus := p.changefeed.TaskStatuses[p.captureInfo.ID]
	if len(p.tables) == len(taskStatus.Tables) {
		return nil
	}
	// check if a table should be listen but not
	// this only could be happened in the first tick.
	for tableID, replicaInfo := range taskStatus.Tables {
		if _, exist := p.tables[tableID]; exist {
			continue
		}
		opt := taskStatus.Operation
		// TODO(leoppro): check if the operation is a undone add operation
		if opt != nil && opt[tableID] != nil {
			continue
		}
		log.Info("start to listen to the table immediately", zap.Int64("tableID", tableID), zap.Any("replicaInfo", replicaInfo))
		if replicaInfo.StartTs < p.changefeed.Status.CheckpointTs {
			replicaInfo.StartTs = p.changefeed.Status.CheckpointTs
		}
		err := p.addTable(ctx, tableID, replicaInfo)
		if err != nil {
			return errors.Trace(err)
		}
	}
	// check if a table should be removed but still exist
	// this shouldn't be happened in any time.
	for tableID, tablePipeline := range p.tables {
		if _, exist := taskStatus.Tables[tableID]; exist {
			continue
		}
		opt := taskStatus.Operation
		if opt != nil && opt[tableID] != nil && opt[tableID].Delete {
			// table will be removed by normal logic
			continue
		}
		p.removeTable(tablePipeline, tableID)
		log.Warn("the table was forcibly deleted", zap.Int64("tableID", tableID), zap.Any("taskStatus", taskStatus))
	}
	return nil
}

// handlePosition calculates the local resolved ts and local checkpoint ts
func (p *processor) handlePosition() {
	minResolvedTs := uint64(math.MaxUint64)
	if p.schemaStorage != nil {
		minResolvedTs = p.schemaStorage.ResolvedTs()
	}
	for _, table := range p.tables {
		ts := table.ResolvedTs()
		if ts < minResolvedTs {
			minResolvedTs = ts
		}
	}

	minCheckpointTs := minResolvedTs
	for _, table := range p.tables {
		ts := table.CheckpointTs()
		if ts < minCheckpointTs {
			minCheckpointTs = ts
		}
	}

	resolvedPhyTs := oracle.ExtractPhysical(minResolvedTs)
	// It is more accurate to get tso from PD, but in most cases we have
	// deployed NTP service, a little bias is acceptable here.
	p.metricResolvedTsLagGauge.Set(float64(oracle.GetPhysical(time.Now())-resolvedPhyTs) / 1e3)
	p.metricResolvedTsGauge.Set(float64(resolvedPhyTs))

	checkpointPhyTs := oracle.ExtractPhysical(minCheckpointTs)
	// It is more accurate to get tso from PD, but in most cases we have
	// deployed NTP service, a little bias is acceptable here.
	p.metricCheckpointTsLagGauge.Set(float64(oracle.GetPhysical(time.Now())-checkpointPhyTs) / 1e3)
	p.metricCheckpointTsGauge.Set(float64(checkpointPhyTs))

	// minResolvedTs and minCheckpointTs may less than global resolved ts and global checkpoint ts when a new table added, the startTs of the new table is less than global checkpoint ts.
	if minResolvedTs != p.changefeed.TaskPositions[p.captureInfo.ID].ResolvedTs ||
		minCheckpointTs != p.changefeed.TaskPositions[p.captureInfo.ID].CheckPointTs {
		p.changefeed.PatchTaskPosition(p.captureInfo.ID, func(position *model.TaskPosition) (*model.TaskPosition, bool, error) {
			failpoint.Inject("ProcessorUpdatePositionDelaying", nil)
			if position == nil {
				// when the captureInfo is deleted, the old owner will delete task status, task position, task workload in non-atomic
				// so processor may see a intermediate state, for example the task status is exist but task position is deleted.
				log.Warn("task position is not exist, skip to update position", zap.String("changefeed", p.changefeed.ID))
				return nil, false, nil
			}
			position.CheckPointTs = minCheckpointTs
			position.ResolvedTs = minResolvedTs
			return position, true, nil
		})
	}
}

// handleWorkload calculates the workload of all tables
func (p *processor) handleWorkload() {
	p.changefeed.PatchTaskWorkload(p.captureInfo.ID, func(workloads model.TaskWorkload) (model.TaskWorkload, bool, error) {
		changed := false
		if workloads == nil {
			workloads = make(model.TaskWorkload)
		}
		for tableID := range workloads {
			if _, exist := p.tables[tableID]; !exist {
				delete(workloads, tableID)
				changed = true
			}
		}
		for tableID, table := range p.tables {
			if workloads[tableID] != table.Workload() {
				workloads[tableID] = table.Workload()
				changed = true
			}
		}
		return workloads, changed, nil
	})
}

// pushResolvedTs2Table sends global resolved ts to all the table pipelines.
func (p *processor) pushResolvedTs2Table() {
	resolvedTs := p.changefeed.Status.ResolvedTs
	for _, table := range p.tables {
		table.UpdateBarrierTs(resolvedTs)
	}
}

// addTable creates a new table pipeline and adds it to the `p.tables`
func (p *processor) addTable(ctx cdcContext.Context, tableID model.TableID, replicaInfo *model.TableReplicaInfo) error {
	if table, ok := p.tables[tableID]; ok {
		if table.Status() == tablepipeline.TableStatusStopped {
			log.Warn("The same table exists but is stopped. Cancel it and continue.", cdcContext.ZapFieldChangefeed(ctx), zap.Int64("ID", tableID))
			p.removeTable(table, tableID)
		} else {
			log.Warn("Ignore existing table", cdcContext.ZapFieldChangefeed(ctx), zap.Int64("ID", tableID))
			return nil
		}
	}

	globalCheckpointTs := p.changefeed.Status.CheckpointTs

	if replicaInfo.StartTs < globalCheckpointTs {
		log.Warn("addTable: startTs < checkpoint",
			cdcContext.ZapFieldChangefeed(ctx),
			zap.Int64("tableID", tableID),
			zap.Uint64("checkpoint", globalCheckpointTs),
			zap.Uint64("startTs", replicaInfo.StartTs))
	}
	table, err := p.createTablePipeline(ctx, tableID, replicaInfo)
	if err != nil {
		return errors.Trace(err)
	}
	p.tables[tableID] = table
	return nil
}

func (p *processor) createTablePipelineImpl(ctx cdcContext.Context, tableID model.TableID, replicaInfo *model.TableReplicaInfo) (tablepipeline.TablePipeline, error) {
	ctx = cdcContext.WithErrorHandler(ctx, func(err error) error {
		if cerror.ErrTableProcessorStoppedSafely.Equal(err) ||
			errors.Cause(errors.Cause(err)) == context.Canceled {
			return nil
		}
		p.sendError(err)
		return nil
	})
	var tableName *model.TableName
	retry.Do(ctx, func() error { //nolint:errcheck
		if name, ok := p.schemaStorage.GetLastSnapshot().GetTableNameByID(tableID); ok {
			tableName = &name
			return nil
		}
		return errors.Errorf("failed to get table name, fallback to use table id: %d", tableID)
	}, retry.WithBackoffBaseDelay(backoffBaseDelayInMs), retry.WithMaxTries(maxTries), retry.WithIsRetryableErr(cerror.IsRetryableError))
	if p.changefeed.Info.Config.Cyclic.IsEnabled() {
		// Retry to find mark table ID
		var markTableID model.TableID
		err := retry.Do(context.Background(), func() error {
			if tableName == nil {
				name, exist := p.schemaStorage.GetLastSnapshot().GetTableNameByID(tableID)
				if !exist {
					return cerror.ErrProcessorTableNotFound.GenWithStack("normal table(%s)", tableID)
				}
				tableName = &name
			}
			markTableSchemaName, markTableTableName := mark.GetMarkTableName(tableName.Schema, tableName.Table)
			tableInfo, exist := p.schemaStorage.GetLastSnapshot().GetTableByName(markTableSchemaName, markTableTableName)
			if !exist {
				return cerror.ErrProcessorTableNotFound.GenWithStack("normal table(%s) and mark table not match", tableName.String())
			}
			markTableID = tableInfo.ID
			return nil
		}, retry.WithBackoffMaxDelay(50), retry.WithBackoffMaxDelay(60*1000), retry.WithMaxTries(20))
		if err != nil {
			return nil, errors.Trace(err)
		}
		replicaInfo.MarkTableID = markTableID
	}
	var tableNameStr string
	if tableName == nil {
		log.Warn("failed to get table name for metric")
		tableNameStr = strconv.Itoa(int(tableID))
	} else {
		tableNameStr = tableName.QuoteString()
	}

<<<<<<< HEAD
	sink := p.sinkManager.CreateTableSink(tableID, replicaInfo.StartTs)

	table, err := tablepipeline.NewTableActor(ctx, p.mounter, tableID, tableNameStr, replicaInfo, sink, p.changefeed.Info.GetTargetTs())
	if err != nil {
		return nil, errors.Trace(err)
	}
	/*table := tablepipeline.NewTablePipeline(
=======
	sink := p.sinkManager.CreateTableSink(tableID, replicaInfo.StartTs, p.redoManager)
	table := tablepipeline.NewTablePipeline(
>>>>>>> ecd6f551
		ctx,
		p.mounter,
		tableID,
		tableNameStr,
		replicaInfo,
		sink,
		p.changefeed.Info.GetTargetTs(),
	)*/
	p.wg.Add(1)
	p.metricSyncTableNumGauge.Inc()
	go func() {
		table.Wait()
		p.wg.Done()
		p.metricSyncTableNumGauge.Dec()
		log.Debug("Table pipeline exited", zap.Int64("tableID", tableID),
			cdcContext.ZapFieldChangefeed(ctx),
			zap.String("name", table.Name()),
			zap.Any("replicaInfo", replicaInfo))
	}()

	if p.redoManager.Enabled() {
		p.redoManager.AddTable(tableID, replicaInfo.StartTs)
	}

	log.Info("Add table pipeline", zap.Int64("tableID", tableID),
		cdcContext.ZapFieldChangefeed(ctx),
		zap.String("name", table.Name()),
		zap.Any("replicaInfo", replicaInfo),
		zap.Uint64("globalResolvedTs", p.changefeed.Status.ResolvedTs))

	return table, nil
}

func (p *processor) removeTable(table tablepipeline.TablePipeline, tableID model.TableID) {
	table.Cancel()
	table.Wait()
	delete(p.tables, tableID)
	if p.redoManager.Enabled() {
		p.redoManager.RemoveTable(tableID)
	}
}

// doGCSchemaStorage trigger the schema storage GC
func (p *processor) doGCSchemaStorage() {
	if p.schemaStorage == nil {
		// schemaStorage is nil only in test
		return
	}
	// Delay GC to accommodate pullers starting from a startTs that's too small
	// TODO fix startTs problem and remove GC delay, or use other mechanism that prevents the problem deterministically
	gcTime := oracle.GetTimeFromTS(p.changefeed.Status.CheckpointTs).Add(-schemaStorageGCLag)
	gcTs := oracle.ComposeTS(gcTime.Unix(), 0)
	p.schemaStorage.DoGC(gcTs)
}

// flushRedoLogMeta flushes redo log meta, including resolved-ts and checkpoint-ts
func (p *processor) flushRedoLogMeta(ctx context.Context) error {
	if p.redoManager.Enabled() &&
		time.Since(p.lastRedoFlush).Milliseconds() > p.changefeed.Info.Config.Consistent.FlushIntervalInMs {
		st := p.changefeed.Status
		err := p.redoManager.FlushResolvedAndCheckpointTs(ctx, st.ResolvedTs, st.CheckpointTs)
		if err != nil {
			return err
		}
		p.lastRedoFlush = time.Now()
	}
	return nil
}

func (p *processor) Close() error {
	for _, tbl := range p.tables {
		tbl.Cancel()
	}
	for _, tbl := range p.tables {
		tbl.Wait()
	}
	p.cancel()
	p.wg.Wait()
	// mark tables share the same cdcContext with its original table, don't need to cancel
	failpoint.Inject("processorStopDelay", nil)
	resolvedTsGauge.DeleteLabelValues(p.changefeedID, p.captureInfo.AdvertiseAddr)
	resolvedTsLagGauge.DeleteLabelValues(p.changefeedID, p.captureInfo.AdvertiseAddr)
	checkpointTsGauge.DeleteLabelValues(p.changefeedID, p.captureInfo.AdvertiseAddr)
	checkpointTsLagGauge.DeleteLabelValues(p.changefeedID, p.captureInfo.AdvertiseAddr)
	syncTableNumGauge.DeleteLabelValues(p.changefeedID, p.captureInfo.AdvertiseAddr)
	processorErrorCounter.DeleteLabelValues(p.changefeedID, p.captureInfo.AdvertiseAddr)
	if p.sinkManager != nil {
		// pass a canceled context is ok here, since we don't need to wait Close
		ctx, cancel := context.WithCancel(context.Background())
		cancel()
		return p.sinkManager.Close(ctx)
	}
	return nil
}

// WriteDebugInfo write the debug info to Writer
func (p *processor) WriteDebugInfo(w io.Writer) {
	fmt.Fprintf(w, "%+v\n", *p.changefeed)
	for tableID, tablePipeline := range p.tables {
		fmt.Fprintf(w, "tableID: %d, tableName: %s, resolvedTs: %d, checkpointTs: %d, status: %s\n",
			tableID, tablePipeline.Name(), tablePipeline.ResolvedTs(), tablePipeline.CheckpointTs(), tablePipeline.Status())
	}
}<|MERGE_RESOLUTION|>--- conflicted
+++ resolved
@@ -726,18 +726,13 @@
 		tableNameStr = tableName.QuoteString()
 	}
 
-<<<<<<< HEAD
-	sink := p.sinkManager.CreateTableSink(tableID, replicaInfo.StartTs)
+	sink := p.sinkManager.CreateTableSink(tableID, replicaInfo.StartTs, p.redoManager)
 
 	table, err := tablepipeline.NewTableActor(ctx, p.mounter, tableID, tableNameStr, replicaInfo, sink, p.changefeed.Info.GetTargetTs())
 	if err != nil {
 		return nil, errors.Trace(err)
 	}
 	/*table := tablepipeline.NewTablePipeline(
-=======
-	sink := p.sinkManager.CreateTableSink(tableID, replicaInfo.StartTs, p.redoManager)
-	table := tablepipeline.NewTablePipeline(
->>>>>>> ecd6f551
 		ctx,
 		p.mounter,
 		tableID,
