// Copyright 2021 PingCAP, Inc.
//
// Licensed under the Apache License, Version 2.0 (the "License");
// you may not use this file except in compliance with the License.
// You may obtain a copy of the License at
//
//     http://www.apache.org/licenses/LICENSE-2.0
//
// Unless required by applicable law or agreed to in writing, software
// distributed under the License is distributed on an "AS IS" BASIS,
// See the License for the specific language governing permissions and
// limitations under the License.

package processor

import (
	"context"
	"fmt"
	"io"
	"strconv"
	"sync"
	"time"

	"github.com/pingcap/errors"
	"github.com/pingcap/failpoint"
	"github.com/pingcap/log"
	"github.com/pingcap/tiflow/cdc/entry"
	"github.com/pingcap/tiflow/cdc/kv"
	"github.com/pingcap/tiflow/cdc/model"
	"github.com/pingcap/tiflow/cdc/processor/sinkmanager"
	"github.com/pingcap/tiflow/cdc/processor/sourcemanager"
	"github.com/pingcap/tiflow/cdc/processor/tablepb"
	"github.com/pingcap/tiflow/cdc/puller"
	"github.com/pingcap/tiflow/cdc/redo"
	"github.com/pingcap/tiflow/cdc/scheduler"
	"github.com/pingcap/tiflow/cdc/scheduler/schedulepb"
	"github.com/pingcap/tiflow/pkg/config"
	cdcContext "github.com/pingcap/tiflow/pkg/context"
	cerror "github.com/pingcap/tiflow/pkg/errors"
	"github.com/pingcap/tiflow/pkg/etcd"
	"github.com/pingcap/tiflow/pkg/filter"
	"github.com/pingcap/tiflow/pkg/pdutil"
	"github.com/pingcap/tiflow/pkg/retry"
	"github.com/pingcap/tiflow/pkg/upstream"
	"github.com/pingcap/tiflow/pkg/util"
	"github.com/prometheus/client_golang/prometheus"
	"github.com/tikv/client-go/v2/oracle"
	"go.uber.org/zap"
	"golang.org/x/sync/errgroup"
)

const (
	backoffBaseDelayInMs = 5
	maxTries             = 3
)

// Processor is the processor of changefeed data.
type Processor interface {
	// Tick is called periodically to drive the Processor's internal logic.
	// The main logic of processor is in this function, including the calculation of many kinds of ts,
	// maintain table components, error handling, etc.
	//
	// It can be called in etcd ticks, so it should never be blocked.
	// Tick Returns: error and warnings. error will be propagated to the owner, and warnings will be record.
	Tick(cdcContext.Context, *model.ChangeFeedInfo, *model.ChangeFeedStatus) (error, error)

	Close() error
}

var _ Processor = (*processor)(nil)

type processor struct {
	changefeedID model.ChangeFeedID
	captureInfo  *model.CaptureInfo
	globalVars   *cdcContext.GlobalVars

	upstream     *upstream.Upstream
	lastSchemaTs model.Ts

	filter filter.Filter

	// To manager DDL events and schema storage.
	ddlHandler component[*ddlHandler]
	// To manage MounterGroup.
	mg component[entry.MounterGroup]
	// To manage redo.DMLManager.
	redo component[redo.DMLManager]

	sourceManager component[*sourcemanager.SourceManager]

	sinkManager component[*sinkmanager.SinkManager]

	initialized bool

	lazyInit func(ctx cdcContext.Context) error
	newAgent func(
		context.Context, *model.Liveness, uint64, *config.SchedulerConfig,
<<<<<<< HEAD
		*model.CaptureInfo,
		int64,
=======
		etcd.OwnerCaptureInfoClient,
>>>>>>> 7a887c9a
	) (scheduler.Agent, error)
	cfg *config.SchedulerConfig

	liveness        *model.Liveness
	agent           scheduler.Agent
	changefeedEpoch uint64

	ownerCaptureInfo *model.CaptureInfo
	ownerRevision    int64

	// The latest changefeed info and status from meta storage. they are updated in every Tick.
	// processor implements TableExecutor interface, so we need to add these two fields here to use them
	// in `AddTableSpan` and `RemoveTableSpan`, otherwise we need to adjust the interface.
	// we can refactor this step by step.
	latestInfo   *model.ChangeFeedInfo
	latestStatus *model.ChangeFeedStatus

	ownerCaptureInfoClient etcd.OwnerCaptureInfoClient

	metricSyncTableNumGauge      prometheus.Gauge
	metricSchemaStorageGcTsGauge prometheus.Gauge
	metricProcessorErrorCounter  prometheus.Counter
	metricProcessorTickDuration  prometheus.Observer
	metricsProcessorMemoryGauge  prometheus.Gauge
}

// checkReadyForMessages checks whether all necessary Etcd keys have been established.
func (p *processor) checkReadyForMessages() bool {
	return p.latestStatus != nil
}

var _ scheduler.TableExecutor = (*processor)(nil)

// AddTableSpan implements TableExecutor interface.
// AddTableSpan may cause by the following scenario
// 1. `Create Table`, a new table dispatched to the processor, `isPrepare` should be false
// 2. Prepare phase for 2 phase scheduling, `isPrepare` should be true.
// 3. Replicating phase for 2 phase scheduling, `isPrepare` should be false
func (p *processor) AddTableSpan(
	ctx context.Context, span tablepb.Span, checkpoint tablepb.Checkpoint, isPrepare bool,
) (bool, error) {
	if !p.checkReadyForMessages() {
		return false, nil
	}

	startTs := checkpoint.CheckpointTs
	if startTs == 0 {
		log.Panic("table start ts must not be 0",
			zap.String("captureID", p.captureInfo.ID),
			zap.String("namespace", p.changefeedID.Namespace),
			zap.String("changefeed", p.changefeedID.ID),
			zap.Stringer("span", &span),
			zap.Uint64("checkpointTs", startTs),
			zap.Bool("isPrepare", isPrepare))
	}

	state, alreadyExist := p.sinkManager.r.GetTableState(span)

	if alreadyExist {
		switch state {
		// table is still `preparing`, which means the table is `replicating` on other captures.
		// no matter `isPrepare` or not, just ignore it should be ok.
		case tablepb.TableStatePreparing:
			log.Warn("table is still preparing, ignore the request",
				zap.String("captureID", p.captureInfo.ID),
				zap.String("namespace", p.changefeedID.Namespace),
				zap.String("changefeed", p.changefeedID.ID),
				zap.Stringer("span", &span),
				zap.Uint64("checkpointTs", startTs),
				zap.Bool("isPrepare", isPrepare))
			return true, nil
		case tablepb.TableStatePrepared:
			// table is `prepared`, and a `isPrepare = false` request indicate that old table should
			// be stopped on original capture already, it's safe to start replicating data now.
			if !isPrepare {
				if p.redo.r.Enabled() {
					// ResolvedTs is store in external storage when redo log is enabled, so we need to
					// start table with ResolvedTs in redoDMLManager.
					p.redo.r.StartTable(span, checkpoint.ResolvedTs)
				}
				if err := p.sinkManager.r.StartTable(span, startTs); err != nil {
					return false, errors.Trace(err)
				}
			}
			return true, nil
		case tablepb.TableStateReplicating:
			log.Warn("Ignore existing table",
				zap.String("captureID", p.captureInfo.ID),
				zap.String("namespace", p.changefeedID.Namespace),
				zap.String("changefeed", p.changefeedID.ID),
				zap.Stringer("span", &span),
				zap.Uint64("checkpointTs", startTs),
				zap.Bool("isPrepare", isPrepare))
			return true, nil
		case tablepb.TableStateStopped:
			log.Warn("The same table exists but is stopped. Cancel it and continue.",
				zap.String("captureID", p.captureInfo.ID),
				zap.String("namespace", p.changefeedID.Namespace),
				zap.String("changefeed", p.changefeedID.ID),
				zap.Stringer("span", &span),
				zap.Uint64("checkpointTs", startTs),
				zap.Bool("isPrepare", isPrepare))
			p.removeTable(span)
		}
	}

	// table not found, can happen in 2 cases
	// 1. this is a new table scheduling request, create the table and make it `replicating`
	// 2. `prepare` phase for 2 phase scheduling, create the table and make it `preparing`
	globalCheckpointTs := p.latestStatus.CheckpointTs
	if startTs < globalCheckpointTs {
		log.Warn("addTable: startTs < checkpoint",
			zap.String("captureID", p.captureInfo.ID),
			zap.String("namespace", p.changefeedID.Namespace),
			zap.String("changefeed", p.changefeedID.ID),
			zap.Stringer("span", &span),
			zap.Uint64("checkpointTs", startTs),
			zap.Bool("isPrepare", isPrepare))
	}

	p.sinkManager.r.AddTable(
		span, startTs, p.latestInfo.TargetTs)
	if p.redo.r.Enabled() {
		p.redo.r.AddTable(span, startTs)
	}
	p.sourceManager.r.AddTable(span, p.getTableName(ctx, span.TableID), startTs)

	return true, nil
}

// RemoveTableSpan implements TableExecutor interface.
func (p *processor) RemoveTableSpan(span tablepb.Span) bool {
	if !p.checkReadyForMessages() {
		return false
	}

	_, exist := p.sinkManager.r.GetTableState(span)
	if !exist {
		log.Warn("Table which will be deleted is not found",
			zap.String("capture", p.captureInfo.ID),
			zap.String("namespace", p.changefeedID.Namespace),
			zap.String("changefeed", p.changefeedID.ID),
			zap.Stringer("span", &span))
		return true
	}
	return p.sinkManager.r.AsyncStopTable(span)
}

// IsAddTableSpanFinished implements TableExecutor interface.
func (p *processor) IsAddTableSpanFinished(span tablepb.Span, isPrepare bool) bool {
	if !p.checkReadyForMessages() {
		return false
	}

	globalCheckpointTs := p.latestStatus.CheckpointTs

	var tableResolvedTs, tableCheckpointTs uint64
	var state tablepb.TableState
	done := func() bool {
		var alreadyExist bool
		state, alreadyExist = p.sinkManager.r.GetTableState(span)
		if alreadyExist {
			stats := p.sinkManager.r.GetTableStats(span)
			tableResolvedTs = stats.ResolvedTs
			tableCheckpointTs = stats.CheckpointTs
		} else {
			log.Panic("table which was added is not found",
				zap.String("captureID", p.captureInfo.ID),
				zap.String("namespace", p.changefeedID.Namespace),
				zap.String("changefeed", p.changefeedID.ID),
				zap.Stringer("span", &span),
				zap.Bool("isPrepare", isPrepare))
		}

		if isPrepare {
			return state == tablepb.TableStatePrepared
		}

		// The table is `replicating`, it's indicating that the `add table` must be finished.
		return state == tablepb.TableStateReplicating
	}
	if !done() {
		log.Debug("Add Table not finished",
			zap.String("captureID", p.captureInfo.ID),
			zap.String("namespace", p.changefeedID.Namespace),
			zap.String("changefeed", p.changefeedID.ID),
			zap.Stringer("span", &span),
			zap.Uint64("tableResolvedTs", tableResolvedTs),
			zap.Uint64("tableCheckpointTs", tableCheckpointTs),
			zap.Uint64("globalCheckpointTs", globalCheckpointTs),
			zap.Any("state", state),
			zap.Bool("isPrepare", isPrepare))
		return false
	}

	log.Info("Add Table finished",
		zap.String("captureID", p.captureInfo.ID),
		zap.String("namespace", p.changefeedID.Namespace),
		zap.String("changefeed", p.changefeedID.ID),
		zap.Stringer("span", &span),
		zap.Uint64("tableResolvedTs", tableResolvedTs),
		zap.Uint64("tableCheckpointTs", tableCheckpointTs),
		zap.Uint64("globalCheckpointTs", globalCheckpointTs),
		zap.Any("state", state),
		zap.Bool("isPrepare", isPrepare))
	return true
}

// IsRemoveTableSpanFinished implements TableExecutor interface.
func (p *processor) IsRemoveTableSpanFinished(span tablepb.Span) (model.Ts, bool) {
	if !p.checkReadyForMessages() {
		return 0, false
	}

	state, ok := p.sinkManager.r.GetTableState(span)
	if !ok {
		log.Warn("table has been stopped",
			zap.String("captureID", p.captureInfo.ID),
			zap.String("namespace", p.changefeedID.Namespace),
			zap.String("changefeed", p.changefeedID.ID),
			zap.Stringer("span", &span))
		return 0, true
	}

	stats := p.sinkManager.r.GetTableStats(span)
	if state != tablepb.TableStateStopped {
		log.Debug("table is still not stopped",
			zap.String("captureID", p.captureInfo.ID),
			zap.String("namespace", p.changefeedID.Namespace),
			zap.String("changefeed", p.changefeedID.ID),
			zap.Uint64("checkpointTs", stats.CheckpointTs),
			zap.Stringer("span", &span),
			zap.Any("tableStatus", state))
		return 0, false
	}

	if p.redo.r.Enabled() {
		p.redo.r.RemoveTable(span)
	}
	p.sinkManager.r.RemoveTable(span)
	p.sourceManager.r.RemoveTable(span)
	log.Info("table removed",
		zap.String("captureID", p.captureInfo.ID),
		zap.String("namespace", p.changefeedID.Namespace),
		zap.String("changefeed", p.changefeedID.ID),
		zap.Stringer("span", &span),
		zap.Uint64("checkpointTs", stats.CheckpointTs))

	return stats.CheckpointTs, true
}

// GetTableSpanStatus implements TableExecutor interface
func (p *processor) GetTableSpanStatus(span tablepb.Span, collectStat bool) tablepb.TableStatus {
	state, exist := p.sinkManager.r.GetTableState(span)
	if !exist {
		return tablepb.TableStatus{
			TableID: span.TableID,
			Span:    span,
			State:   tablepb.TableStateAbsent,
		}
	}
	sinkStats := p.sinkManager.r.GetTableStats(span)
	stats := tablepb.Stats{}
	if collectStat {
		stats = p.getStatsFromSourceManagerAndSinkManager(span, sinkStats)
	}
	return tablepb.TableStatus{
		TableID: span.TableID,
		Span:    span,
		Checkpoint: tablepb.Checkpoint{
			CheckpointTs: sinkStats.CheckpointTs,
			ResolvedTs:   sinkStats.ResolvedTs,
		},
		State: state,
		Stats: stats,
	}
}

func (p *processor) getStatsFromSourceManagerAndSinkManager(
	span tablepb.Span, sinkStats sinkmanager.TableStats,
) tablepb.Stats {
	pullerStats := p.sourceManager.r.GetTablePullerStats(span)
	now := p.upstream.PDClock.CurrentTime()

	stats := tablepb.Stats{
		RegionCount: pullerStats.RegionCount,
		CurrentTs:   oracle.ComposeTS(oracle.GetPhysical(now), 0),
		BarrierTs:   sinkStats.BarrierTs,
		StageCheckpoints: map[string]tablepb.Checkpoint{
			"puller-ingress": {
				CheckpointTs: pullerStats.CheckpointTsIngress,
				ResolvedTs:   pullerStats.ResolvedTsIngress,
			},
			"puller-egress": {
				CheckpointTs: pullerStats.CheckpointTsEgress,
				ResolvedTs:   pullerStats.ResolvedTsEgress,
			},
			"sink": {
				CheckpointTs: sinkStats.CheckpointTs,
				ResolvedTs:   sinkStats.ResolvedTs,
			},
		},
	}

	sortStats := p.sourceManager.r.GetTableSorterStats(span)
	stats.StageCheckpoints["sorter-ingress"] = tablepb.Checkpoint{
		CheckpointTs: sortStats.ReceivedMaxCommitTs,
		ResolvedTs:   sortStats.ReceivedMaxResolvedTs,
	}
	stats.StageCheckpoints["sorter-egress"] = tablepb.Checkpoint{
		CheckpointTs: sinkStats.ResolvedTs,
		ResolvedTs:   sinkStats.ResolvedTs,
	}

	return stats
}

// NewProcessor creates a new processor
func NewProcessor(
	info *model.ChangeFeedInfo,
	status *model.ChangeFeedStatus,
	captureInfo *model.CaptureInfo,
	changefeedID model.ChangeFeedID,
	up *upstream.Upstream,
	liveness *model.Liveness,
	changefeedEpoch uint64,
	cfg *config.SchedulerConfig,
<<<<<<< HEAD
	ownerCaptureInfo *model.CaptureInfo,
	ownerRevision int64,
=======
	ownerCaptureInfoClient etcd.OwnerCaptureInfoClient,
>>>>>>> 7a887c9a
) *processor {
	p := &processor{
		upstream:         up,
		changefeedID:     changefeedID,
		captureInfo:      captureInfo,
		liveness:         liveness,
		changefeedEpoch:  changefeedEpoch,
		latestInfo:       info,
		latestStatus:     status,
		ownerCaptureInfo: ownerCaptureInfo,
		ownerRevision:    ownerRevision,

		ownerCaptureInfoClient: ownerCaptureInfoClient,

		metricSyncTableNumGauge: syncTableNumGauge.
			WithLabelValues(changefeedID.Namespace, changefeedID.ID),
		metricProcessorErrorCounter: processorErrorCounter.
			WithLabelValues(changefeedID.Namespace, changefeedID.ID),
		metricSchemaStorageGcTsGauge: processorSchemaStorageGcTsGauge.
			WithLabelValues(changefeedID.Namespace, changefeedID.ID),
		metricProcessorTickDuration: processorTickDuration.
			WithLabelValues(changefeedID.Namespace, changefeedID.ID),
		metricsProcessorMemoryGauge: processorMemoryGauge.
			WithLabelValues(changefeedID.Namespace, changefeedID.ID),
	}
	p.lazyInit = p.lazyInitImpl
	p.newAgent = p.newAgentImpl
	p.cfg = cfg
	return p
}

var processorIgnorableError = []*errors.Error{
	cerror.ErrAdminStopProcessor,
	cerror.ErrReactorFinished,
}

// isProcessorIgnorableError returns true if the error means the processor exits
// normally, caused by changefeed pause, remove, etc.
func isProcessorIgnorableError(err error) bool {
	if err == nil {
		return true
	}
	if errors.Cause(err) == context.Canceled {
		return true
	}
	for _, e := range processorIgnorableError {
		if e.Equal(err) {
			return true
		}
	}
	return false
}

// Tick implements the `orchestrator.State` interface
// the `info` parameter is sent by metadata store, the `info` must be the latest value snapshot.
// the `status` parameter is sent by metadata store, the `status` must be the latest value snapshot.
// The main logic of processor is in this function, including the calculation of many kinds of ts,
// maintain table components, error handling, etc.
//
// It can be called in etcd ticks, so it should never be blocked.
func (p *processor) Tick(
	ctx cdcContext.Context,
	info *model.ChangeFeedInfo, status *model.ChangeFeedStatus,
) (error, error) {
	p.latestInfo = info
	p.latestStatus = status

	// check upstream error first
	if err := p.upstream.Error(); err != nil {
		p.metricProcessorErrorCounter.Inc()
		return err, nil
	}
	if p.upstream.IsClosed() {
		log.Panic("upstream is closed",
			zap.Uint64("upstreamID", p.upstream.ID),
			zap.String("namespace", p.changefeedID.Namespace),
			zap.String("changefeed", p.changefeedID.ID))
	}
	// skip this tick
	if !p.upstream.IsNormal() {
		log.Warn("upstream is not ready, skip",
			zap.Uint64("id", p.upstream.ID),
			zap.Strings("pd", p.upstream.PdEndpoints),
			zap.String("namespace", p.changefeedID.Namespace),
			zap.String("changefeed", p.changefeedID.ID))
		return nil, nil
	}
	startTime := time.Now()
	warning := p.handleWarnings()
	err := p.tick(ctx)
	costTime := time.Since(startTime)
	if costTime > processorLogsWarnDuration {
		log.Warn("processor tick took too long",
			zap.String("namespace", p.changefeedID.Namespace),
			zap.String("changefeed", p.changefeedID.ID),
			zap.String("capture", p.captureInfo.ID),
			zap.Duration("duration", costTime))
	}

	p.metricProcessorTickDuration.Observe(costTime.Seconds())

	// we should check if this error is nil,
	// otherwise the function called below may panic.
	if err == nil {
		p.refreshMetrics()
	} else {
		p.metricProcessorErrorCounter.Inc()
	}
	return err, warning
}

func (p *processor) handleWarnings() error {
	var err error
	select {
	case err = <-p.ddlHandler.warnings:
	case err = <-p.mg.warnings:
	case err = <-p.redo.warnings:
	case err = <-p.sourceManager.warnings:
	case err = <-p.sinkManager.warnings:
	default:
	}
	return err
}

func (p *processor) tick(ctx cdcContext.Context) error {
	if err := p.handleErrorCh(); err != nil {
		return errors.Trace(err)
	}
	if err := p.lazyInit(ctx); err != nil {
		return errors.Trace(err)
	}

	if p == nil || p.agent == nil {
		return nil
	}
	barrier, err := p.agent.Tick(ctx)
	if err != nil {
		return errors.Trace(err)
	}

	if barrier != nil && barrier.GlobalBarrierTs != 0 {
		p.updateBarrierTs(barrier)
	}
	p.doGCSchemaStorage()

	return nil
}

// lazyInitImpl create Filter, SchemaStorage, Mounter instances at the first tick.
func (p *processor) lazyInitImpl(etcdCtx cdcContext.Context) (err error) {
	if p.initialized {
		return nil
	}

	// Here we use a separated context for sub-components, so we can custom the
	// order of stopping all sub-components when closing the processor.
	prcCtx := cdcContext.NewContext(context.Background(), etcdCtx.GlobalVars())
	prcCtx = cdcContext.WithChangefeedVars(prcCtx, etcdCtx.ChangefeedVars())
	p.globalVars = prcCtx.GlobalVars()

	var tz *time.Location
	// todo: get the timezone from the global config or the changefeed config?
	tz, err = util.GetTimezone(config.GetGlobalServerConfig().TZ)
	if err != nil {
		return errors.Trace(err)
	}
	p.filter, err = filter.NewFilter(p.latestInfo.Config, util.GetTimeZoneName(tz))
	if err != nil {
		return errors.Trace(err)
	}

	if err = p.initDDLHandler(prcCtx); err != nil {
		return err
	}
	p.ddlHandler.name = "ddlHandler"
	p.ddlHandler.changefeedID = p.changefeedID
	p.ddlHandler.spawn(prcCtx)

	p.mg.r = entry.NewMounterGroup(p.ddlHandler.r.schemaStorage,
		p.latestInfo.Config.Mounter.WorkerNum,
		p.filter, tz, p.changefeedID, p.latestInfo.Config.Integrity)
	p.mg.name = "MounterGroup"
	p.mg.changefeedID = p.changefeedID
	p.mg.spawn(prcCtx)

	sourceID, err := pdutil.GetSourceID(prcCtx, p.upstream.PDClient)
	if err != nil {
		return errors.Trace(err)
	}
	p.latestInfo.Config.Sink.TiDBSourceID = sourceID

	p.redo.r, err = redo.NewDMLManager(prcCtx, p.changefeedID, p.latestInfo.Config.Consistent)
	if err != nil {
		return err
	}
	p.redo.name = "RedoManager"
	p.redo.changefeedID = p.changefeedID
	p.redo.spawn(prcCtx)

	sortEngine, err := p.globalVars.SortEngineFactory.Create(p.changefeedID)
	log.Info("Processor creates sort engine",
		zap.String("namespace", p.changefeedID.Namespace),
		zap.String("changefeed", p.changefeedID.ID),
		zap.Error(err))
	if err != nil {
		return errors.Trace(err)
	}

	p.sourceManager.r = sourcemanager.New(
		p.changefeedID, p.upstream, p.mg.r,
		sortEngine, util.GetOrZero(p.latestInfo.Config.BDRMode))
	p.sourceManager.name = "SourceManager"
	p.sourceManager.changefeedID = p.changefeedID
	p.sourceManager.spawn(prcCtx)

	p.sinkManager.r = sinkmanager.New(
		p.changefeedID, p.latestInfo, p.upstream,
		p.ddlHandler.r.schemaStorage, p.redo.r, p.sourceManager.r)
	p.sinkManager.name = "SinkManager"
	p.sinkManager.changefeedID = p.changefeedID
	p.sinkManager.spawn(prcCtx)

	// Bind them so that sourceManager can notify sinkManager.r.
	p.sourceManager.r.OnResolve(p.sinkManager.r.UpdateReceivedSorterResolvedTs)
<<<<<<< HEAD

	p.agent, err = p.newAgent(prcCtx, p.liveness, p.changefeedEpoch, p.cfg, p.ownerCaptureInfo, p.ownerRevision)
=======
	p.agent, err = p.newAgent(prcCtx, p.liveness, p.changefeedEpoch, p.cfg, p.ownerCaptureInfoClient)
>>>>>>> 7a887c9a
	if err != nil {
		return err
	}

	p.initialized = true
	log.Info("processor initialized",
		zap.String("capture", p.captureInfo.ID),
		zap.String("namespace", p.changefeedID.Namespace),
		zap.String("changefeed", p.changefeedID.ID),
		zap.Uint64("changefeedEpoch", p.changefeedEpoch))
	return nil
}

func (p *processor) newAgentImpl(
	ctx context.Context,
	liveness *model.Liveness,
	changefeedEpoch uint64,
	cfg *config.SchedulerConfig,
<<<<<<< HEAD
	ownerCaptureInfo *model.CaptureInfo,
	ownerRevision int64,
=======
	client etcd.OwnerCaptureInfoClient,
>>>>>>> 7a887c9a
) (ret scheduler.Agent, err error) {
	messageServer := p.globalVars.MessageServer
	messageRouter := p.globalVars.MessageRouter
	captureID := p.globalVars.CaptureInfo.ID
	ret, err = scheduler.NewAgent(
		ctx, captureID, liveness,
<<<<<<< HEAD
		messageServer, messageRouter, ownerCaptureInfo, ownerRevision, p, p.changefeedID,
=======
		messageServer, messageRouter, client, p, p.changefeedID,
>>>>>>> 7a887c9a
		changefeedEpoch, cfg)
	return ret, errors.Trace(err)
}

// handleErrorCh listen the error channel and throw the error if it is not expected.
func (p *processor) handleErrorCh() (err error) {
	// TODO(qupeng): handle different errors in different ways.
	select {
	case err = <-p.ddlHandler.errors:
	case err = <-p.mg.errors:
	case err = <-p.redo.errors:
	case err = <-p.sourceManager.errors:
	case err = <-p.sinkManager.errors:
	default:
		return nil
	}
	if !isProcessorIgnorableError(err) {
		log.Error("error on running processor",
			zap.String("capture", p.captureInfo.ID),
			zap.String("namespace", p.changefeedID.Namespace),
			zap.String("changefeed", p.changefeedID.ID),
			zap.Error(err))
		return err
	}
	log.Info("processor exited",
		zap.String("capture", p.captureInfo.ID),
		zap.String("namespace", p.changefeedID.Namespace),
		zap.String("changefeed", p.changefeedID.ID))
	return cerror.ErrReactorFinished
}

func (p *processor) initDDLHandler(ctx context.Context) error {
	checkpointTs := p.latestInfo.GetCheckpointTs(p.latestStatus)
	minTableBarrierTs := p.latestStatus.MinTableBarrierTs
	forceReplicate := p.latestInfo.Config.ForceReplicate

	// if minTableBarrierTs == checkpointTs it means owner can't tell whether the DDL on checkpointTs has
	// been executed or not. So the DDL puller must start at checkpointTs-1.
	var ddlStartTs uint64
	if minTableBarrierTs > checkpointTs {
		ddlStartTs = checkpointTs
	} else {
		ddlStartTs = checkpointTs - 1
	}

	meta, err := kv.GetSnapshotMeta(p.upstream.KVStorage, ddlStartTs)
	if err != nil {
		return errors.Trace(err)
	}
	f, err := filter.NewFilter(p.latestInfo.Config, "")
	if err != nil {
		return errors.Trace(err)
	}
	schemaStorage, err := entry.NewSchemaStorage(meta, ddlStartTs,
		forceReplicate, p.changefeedID, util.RoleProcessor, f)
	if err != nil {
		return errors.Trace(err)
	}

	serverCfg := config.GetGlobalServerConfig()
	ddlPuller, err := puller.NewDDLJobPuller(
		ctx, p.upstream, ddlStartTs,
		serverCfg, p.changefeedID, schemaStorage,
		f, false, /* isOwner */
	)
	if err != nil {
		return errors.Trace(err)
	}
	p.ddlHandler.r = &ddlHandler{puller: ddlPuller, schemaStorage: schemaStorage}
	return nil
}

// updateBarrierTs updates barrierTs for all tables.
func (p *processor) updateBarrierTs(barrier *schedulepb.Barrier) {
	tableBarrier := p.calculateTableBarrierTs(barrier)
	globalBarrierTs := barrier.GetGlobalBarrierTs()

	schemaResolvedTs := p.ddlHandler.r.schemaStorage.ResolvedTs()
	if schemaResolvedTs < globalBarrierTs {
		// Do not update barrier ts that is larger than
		// DDL puller's resolved ts.
		// When DDL puller stall, resolved events that outputted by sorter
		// may pile up in memory, as they have to wait DDL.
		globalBarrierTs = schemaResolvedTs
	}
	log.Debug("update barrierTs",
		zap.Any("tableBarriers", barrier.GetTableBarriers()),
		zap.Uint64("globalBarrierTs", globalBarrierTs))

	p.sinkManager.r.UpdateBarrierTs(globalBarrierTs, tableBarrier)
}

func (p *processor) getTableName(ctx context.Context, tableID model.TableID) string {
	// FIXME: using GetLastSnapshot here would be confused and get the wrong table name
	// after `rename table` DDL, since `rename table` keeps the tableID unchanged
	var tableName *model.TableName
	retry.Do(ctx, func() error { //nolint:errcheck
		if x, ok := p.ddlHandler.r.schemaStorage.GetLastSnapshot().PhysicalTableByID(tableID); ok {
			tableName = &x.TableName
			return nil
		}
		return errors.Errorf("failed to get table name, fallback to use table id: %d",
			tableID)
	}, retry.WithBackoffBaseDelay(backoffBaseDelayInMs),
		retry.WithMaxTries(maxTries),
		retry.WithIsRetryableErr(cerror.IsRetryableError))

	if tableName == nil {
		log.Warn("failed to get table name for metric", zap.Any("tableID", tableID))
		return strconv.Itoa(int(tableID))
	}

	return tableName.QuoteString()
}

func (p *processor) removeTable(span tablepb.Span) {
	if p.redo.r.Enabled() {
		p.redo.r.RemoveTable(span)
	}
	p.sinkManager.r.RemoveTable(span)
	p.sourceManager.r.RemoveTable(span)
}

// doGCSchemaStorage trigger the schema storage GC
func (p *processor) doGCSchemaStorage() {
	if p.ddlHandler.r.schemaStorage == nil {
		// schemaStorage is nil only in test
		return
	}

	if p.latestStatus == nil {
		// This could happen if Etcd data is not complete.
		return
	}

	// Please refer to `unmarshalAndMountRowChanged` in cdc/entry/mounter.go
	// for why we need -1.
	lastSchemaTs := p.ddlHandler.r.schemaStorage.DoGC(p.latestStatus.CheckpointTs - 1)
	if p.lastSchemaTs == lastSchemaTs {
		return
	}
	p.lastSchemaTs = lastSchemaTs

	log.Debug("finished gc in schema storage",
		zap.Uint64("gcTs", lastSchemaTs),
		zap.String("namespace", p.changefeedID.Namespace),
		zap.String("changefeed", p.changefeedID.ID))
	lastSchemaPhysicalTs := oracle.ExtractPhysical(lastSchemaTs)
	p.metricSchemaStorageGcTsGauge.Set(float64(lastSchemaPhysicalTs))
}

func (p *processor) refreshMetrics() {
	// Before the processor is initialized, we should not refresh metrics.
	// Otherwise, it will cause panic.
	if !p.initialized {
		return
	}
	p.metricSyncTableNumGauge.Set(float64(p.sinkManager.r.GetAllCurrentTableSpansCount()))
}

// Close closes the processor. It must be called explicitly to stop all sub-components.
func (p *processor) Close() error {
	log.Info("processor closing ...",
		zap.String("namespace", p.changefeedID.Namespace),
		zap.String("changefeed", p.changefeedID.ID))

	// clean up metrics first to avoid some metrics are not cleaned up
	// when error occurs during closing the processor
	p.cleanupMetrics()

	p.sinkManager.stop()
	p.sinkManager.r = nil
	p.sourceManager.stop()
	p.sourceManager.r = nil
	p.redo.stop()
	p.mg.stop()
	p.ddlHandler.stop()

	if p.globalVars != nil && p.globalVars.SortEngineFactory != nil {
		if err := p.globalVars.SortEngineFactory.Drop(p.changefeedID); err != nil {
			log.Error("Processor drop event sort engine fail",
				zap.String("namespace", p.changefeedID.Namespace),
				zap.String("changefeed", p.changefeedID.ID),
				zap.Error(err))
			return errors.Trace(err)
		}
		log.Info("Processor drop sort engine successfully",
			zap.String("namespace", p.changefeedID.Namespace),
			zap.String("changefeed", p.changefeedID.ID))
	}

	if p.agent != nil {
		log.Info("Processor try to close agent",
			zap.String("namespace", p.changefeedID.Namespace),
			zap.String("changefeed", p.changefeedID.ID))
		if err := p.agent.Close(); err != nil {
			log.Warn("close agent meet error", zap.Error(err))
		}
		log.Info("Processor closed agent successfully",
			zap.String("namespace", p.changefeedID.Namespace),
			zap.String("changefeed", p.changefeedID.ID))
		p.agent = nil
	}

	// mark tables share the same cdcContext with its original table, don't need to cancel
	failpoint.Inject("processorStopDelay", nil)

	log.Info("processor closed",
		zap.String("namespace", p.changefeedID.Namespace),
		zap.String("changefeed", p.changefeedID.ID))

	return nil
}

func (p *processor) cleanupMetrics() {
	syncTableNumGauge.DeleteLabelValues(p.changefeedID.Namespace, p.changefeedID.ID)
	processorErrorCounter.DeleteLabelValues(p.changefeedID.Namespace, p.changefeedID.ID)
	processorSchemaStorageGcTsGauge.DeleteLabelValues(p.changefeedID.Namespace, p.changefeedID.ID)
	processorTickDuration.DeleteLabelValues(p.changefeedID.Namespace, p.changefeedID.ID)
	processorMemoryGauge.DeleteLabelValues(p.changefeedID.Namespace, p.changefeedID.ID)

	ok := puller.PullerEventCounter.DeleteLabelValues(p.changefeedID.Namespace, p.changefeedID.ID, "kv")
	if !ok {
		log.Warn("delete puller event counter metrics failed",
			zap.String("namespace", p.changefeedID.Namespace),
			zap.String("changefeed", p.changefeedID.ID),
			zap.String("type", "kv"))
	}
	ok = puller.PullerEventCounter.DeleteLabelValues(p.changefeedID.Namespace, p.changefeedID.ID, "resolved")
	if !ok {
		log.Warn("delete puller event counter metrics failed",
			zap.String("namespace", p.changefeedID.Namespace),
			zap.String("changefeed", p.changefeedID.ID),
			zap.String("type", "resolved"))
	}
}

// WriteDebugInfo write the debug info to Writer
func (p *processor) WriteDebugInfo(w io.Writer) error {
	fmt.Fprintf(w, "%+v\n%+v\n", *p.latestInfo, *p.latestStatus)
	spans := p.sinkManager.r.GetAllCurrentTableSpans()
	for _, span := range spans {
		state, _ := p.sinkManager.r.GetTableState(span)
		stats := p.sinkManager.r.GetTableStats(span)
		// TODO: add table name.
		fmt.Fprintf(w, "span: %s, resolvedTs: %d, checkpointTs: %d, state: %s\n",
			&span, stats.ResolvedTs, stats.CheckpointTs, state)
	}

	return nil
}

func (p *processor) calculateTableBarrierTs(
	barrier *schedulepb.Barrier,
) map[model.TableID]model.Ts {
	tableBarrierTs := make(map[model.TableID]model.Ts)
	for _, tb := range barrier.TableBarriers {
		tableBarrierTs[tb.TableID] = tb.BarrierTs
	}
	return tableBarrierTs
}

type component[R util.Runnable] struct {
	r            R
	name         string
	ctx          context.Context
	cancel       context.CancelFunc
	errors       chan error
	warnings     chan error
	wg           sync.WaitGroup
	changefeedID model.ChangeFeedID
}

func (c *component[R]) spawn(ctx context.Context) {
	c.ctx, c.cancel = context.WithCancel(ctx)
	c.errors = make(chan error, 16)
	c.warnings = make(chan error, 16)

	changefeedID := c.changefeedID
	c.wg.Add(1)
	go func() {
		defer c.wg.Done()
		err := c.r.Run(c.ctx, c.warnings)
		if err != nil && errors.Cause(err) != context.Canceled {
			log.Error("processor sub-component fails",
				zap.String("namespace", changefeedID.Namespace),
				zap.String("changefeed", changefeedID.ID),
				zap.String("name", c.name),
				zap.Error(err))
			select {
			case <-c.ctx.Done():
			case c.errors <- err:
			}
		}
	}()
	c.r.WaitForReady(ctx)
	log.Info("processor sub-component starts",
		zap.String("namespace", changefeedID.Namespace),
		zap.String("changefeed", changefeedID.ID),
		zap.String("name", c.name))
}

func (c *component[R]) stop() {
	if c.cancel == nil {
		log.Info("processor sub-component isn't started",
			zap.String("namespace", c.changefeedID.Namespace),
			zap.String("changefeed", c.changefeedID.ID),
			zap.String("name", c.name))
		return
	}
	log.Info("processor sub-component is in stopping",
		zap.String("namespace", c.changefeedID.Namespace),
		zap.String("changefeed", c.changefeedID.ID),
		zap.String("name", c.name))
	c.cancel()
	c.wg.Wait()
	c.r.Close()
}

type ddlHandler struct {
	puller        puller.DDLJobPuller
	schemaStorage entry.SchemaStorage
}

func (d *ddlHandler) Run(ctx context.Context, _ ...chan<- error) error {
	g, ctx := errgroup.WithContext(ctx)
	// d.puller will update the schemaStorage.
	g.Go(func() error { return d.puller.Run(ctx) })
	g.Go(func() error {
		for {
			var jobEntry *model.DDLJobEntry
			select {
			case <-ctx.Done():
				return nil
			case jobEntry = <-d.puller.Output():
			}
			failpoint.Inject("processorDDLResolved", nil)
			if jobEntry.OpType == model.OpTypeResolved {
				d.schemaStorage.AdvanceResolvedTs(jobEntry.CRTs)
			}
			err := jobEntry.Err
			if err != nil {
				return errors.Trace(err)
			}
		}
	})
	return g.Wait()
}

func (d *ddlHandler) WaitForReady(_ context.Context) {}

func (d *ddlHandler) Close() {}<|MERGE_RESOLUTION|>--- conflicted
+++ resolved
@@ -63,8 +63,6 @@
 	// It can be called in etcd ticks, so it should never be blocked.
 	// Tick Returns: error and warnings. error will be propagated to the owner, and warnings will be record.
 	Tick(cdcContext.Context, *model.ChangeFeedInfo, *model.ChangeFeedStatus) (error, error)
-
-	Close() error
 }
 
 var _ Processor = (*processor)(nil)
@@ -95,21 +93,13 @@
 	lazyInit func(ctx cdcContext.Context) error
 	newAgent func(
 		context.Context, *model.Liveness, uint64, *config.SchedulerConfig,
-<<<<<<< HEAD
-		*model.CaptureInfo,
-		int64,
-=======
 		etcd.OwnerCaptureInfoClient,
->>>>>>> 7a887c9a
 	) (scheduler.Agent, error)
 	cfg *config.SchedulerConfig
 
 	liveness        *model.Liveness
 	agent           scheduler.Agent
 	changefeedEpoch uint64
-
-	ownerCaptureInfo *model.CaptureInfo
-	ownerRevision    int64
 
 	// The latest changefeed info and status from meta storage. they are updated in every Tick.
 	// processor implements TableExecutor interface, so we need to add these two fields here to use them
@@ -428,23 +418,16 @@
 	liveness *model.Liveness,
 	changefeedEpoch uint64,
 	cfg *config.SchedulerConfig,
-<<<<<<< HEAD
-	ownerCaptureInfo *model.CaptureInfo,
-	ownerRevision int64,
-=======
 	ownerCaptureInfoClient etcd.OwnerCaptureInfoClient,
->>>>>>> 7a887c9a
 ) *processor {
 	p := &processor{
-		upstream:         up,
-		changefeedID:     changefeedID,
-		captureInfo:      captureInfo,
-		liveness:         liveness,
-		changefeedEpoch:  changefeedEpoch,
-		latestInfo:       info,
-		latestStatus:     status,
-		ownerCaptureInfo: ownerCaptureInfo,
-		ownerRevision:    ownerRevision,
+		upstream:        up,
+		changefeedID:    changefeedID,
+		captureInfo:     captureInfo,
+		liveness:        liveness,
+		changefeedEpoch: changefeedEpoch,
+		latestInfo:      info,
+		latestStatus:    status,
 
 		ownerCaptureInfoClient: ownerCaptureInfoClient,
 
@@ -566,9 +549,6 @@
 		return errors.Trace(err)
 	}
 
-	if p == nil || p.agent == nil {
-		return nil
-	}
 	barrier, err := p.agent.Tick(ctx)
 	if err != nil {
 		return errors.Trace(err)
@@ -658,12 +638,7 @@
 
 	// Bind them so that sourceManager can notify sinkManager.r.
 	p.sourceManager.r.OnResolve(p.sinkManager.r.UpdateReceivedSorterResolvedTs)
-<<<<<<< HEAD
-
-	p.agent, err = p.newAgent(prcCtx, p.liveness, p.changefeedEpoch, p.cfg, p.ownerCaptureInfo, p.ownerRevision)
-=======
 	p.agent, err = p.newAgent(prcCtx, p.liveness, p.changefeedEpoch, p.cfg, p.ownerCaptureInfoClient)
->>>>>>> 7a887c9a
 	if err != nil {
 		return err
 	}
@@ -682,23 +657,14 @@
 	liveness *model.Liveness,
 	changefeedEpoch uint64,
 	cfg *config.SchedulerConfig,
-<<<<<<< HEAD
-	ownerCaptureInfo *model.CaptureInfo,
-	ownerRevision int64,
-=======
 	client etcd.OwnerCaptureInfoClient,
->>>>>>> 7a887c9a
 ) (ret scheduler.Agent, err error) {
 	messageServer := p.globalVars.MessageServer
 	messageRouter := p.globalVars.MessageRouter
 	captureID := p.globalVars.CaptureInfo.ID
 	ret, err = scheduler.NewAgent(
 		ctx, captureID, liveness,
-<<<<<<< HEAD
-		messageServer, messageRouter, ownerCaptureInfo, ownerRevision, p, p.changefeedID,
-=======
 		messageServer, messageRouter, client, p, p.changefeedID,
->>>>>>> 7a887c9a
 		changefeedEpoch, cfg)
 	return ret, errors.Trace(err)
 }
