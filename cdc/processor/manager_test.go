// Copyright 2021 PingCAP, Inc.
//
// Licensed under the Apache License, Version 2.0 (the "License");
// you may not use this file except in compliance with the License.
// You may obtain a copy of the License at
//
//     http://www.apache.org/licenses/LICENSE-2.0
//
// Unless required by applicable law or agreed to in writing, software
// distributed under the License is distributed on an "AS IS" BASIS,
// See the License for the specific language governing permissions and
// limitations under the License.

package processor

import (
	"bytes"
	"context"
	"fmt"
	"math"
	"testing"
	"time"

	"github.com/pingcap/errors"
	"github.com/pingcap/tiflow/cdc/model"
	tablepipeline "github.com/pingcap/tiflow/cdc/processor/pipeline"
	"github.com/pingcap/tiflow/pkg/config"
	cdcContext "github.com/pingcap/tiflow/pkg/context"
	cerrors "github.com/pingcap/tiflow/pkg/errors"
	"github.com/pingcap/tiflow/pkg/etcd"
	"github.com/pingcap/tiflow/pkg/orchestrator"
	"github.com/pingcap/tiflow/pkg/upstream"
	"github.com/stretchr/testify/require"
)

type managerTester struct {
	manager  *managerImpl
	state    *orchestrator.GlobalReactorState
	tester   *orchestrator.ReactorStateTester
	liveness model.Liveness
}

// NewManager4Test creates a new processor manager for test
func NewManager4Test(
	t *testing.T,
	createTablePipeline func(ctx cdcContext.Context, tableID model.TableID, replicaInfo *model.TableReplicaInfo) (tablepipeline.TablePipeline, error),
	liveness *model.Liveness,
) *managerImpl {
	m := NewManager(upstream.NewManager4Test(nil), liveness).(*managerImpl)
	m.newProcessor = func(
		ctx cdcContext.Context, up *upstream.Upstream, liveness *model.Liveness,
	) *processor {
		return newProcessor4Test(ctx, t, createTablePipeline, m.liveness)
	}
	return m
}

func (s *managerTester) resetSuit(ctx cdcContext.Context, t *testing.T) {
	s.manager = NewManager4Test(t, func(ctx cdcContext.Context, tableID model.TableID, replicaInfo *model.TableReplicaInfo) (tablepipeline.TablePipeline, error) {
		return &mockTablePipeline{
			tableID:      tableID,
			name:         fmt.Sprintf("`test`.`table%d`", tableID),
			state:        tablepipeline.TableStateReplicating,
			resolvedTs:   replicaInfo.StartTs,
			checkpointTs: replicaInfo.StartTs,
		}, nil
<<<<<<< HEAD
	})
	s.state = orchestrator.NewGlobalState(etcd.DefaultCDCClusterID)
=======
	}, &s.liveness)
	s.state = orchestrator.NewGlobalState()
>>>>>>> df2bd2a6
	captureInfoBytes, err := ctx.GlobalVars().CaptureInfo.Marshal()
	require.Nil(t, err)
	s.tester = orchestrator.NewReactorStateTester(t, s.state, map[string]string{
		fmt.Sprintf("%s/capture/%s",
			etcd.DefaultClusterAndMetaPrefix,
			ctx.GlobalVars().CaptureInfo.ID): string(captureInfoBytes),
	})
}

func TestChangefeed(t *testing.T) {
	ctx := cdcContext.NewBackendContext4Test(false)
	s := &managerTester{}
	s.resetSuit(ctx, t)
	var err error

	// no changefeed
	_, err = s.manager.Tick(ctx, s.state)
	require.Nil(t, err)

	changefeedID := model.DefaultChangeFeedID("test-changefeed")
	// an inactive changefeed
	s.state.Changefeeds[changefeedID] = orchestrator.NewChangefeedReactorState(
		etcd.DefaultCDCClusterID, changefeedID)
	_, err = s.manager.Tick(ctx, s.state)
	s.tester.MustApplyPatches()
	require.Nil(t, err)
	require.Len(t, s.manager.processors, 0)

	// an active changefeed
	s.state.Changefeeds[changefeedID].PatchInfo(
		func(info *model.ChangeFeedInfo) (*model.ChangeFeedInfo, bool, error) {
			return &model.ChangeFeedInfo{
				SinkURI:    "blackhole://",
				CreateTime: time.Now(),
				StartTs:    0,
				TargetTs:   math.MaxUint64,
				Config:     config.GetDefaultReplicaConfig(),
			}, true, nil
		})
	s.state.Changefeeds[changefeedID].PatchStatus(
		func(status *model.ChangeFeedStatus) (*model.ChangeFeedStatus, bool, error) {
			return &model.ChangeFeedStatus{}, true, nil
		})
	s.tester.MustApplyPatches()
	_, err = s.manager.Tick(ctx, s.state)
	s.tester.MustApplyPatches()
	require.Nil(t, err)
	require.Len(t, s.manager.processors, 1)

	// processor return errors
	s.state.Changefeeds[changefeedID].PatchStatus(
		func(status *model.ChangeFeedStatus) (*model.ChangeFeedStatus, bool, error) {
			status.AdminJobType = model.AdminStop
			return status, true, nil
		})
	s.tester.MustApplyPatches()
	_, err = s.manager.Tick(ctx, s.state)
	s.tester.MustApplyPatches()
	require.Nil(t, err)
	require.Len(t, s.manager.processors, 0)
}

func TestDebugInfo(t *testing.T) {
	ctx := cdcContext.NewBackendContext4Test(false)
	s := &managerTester{}
	s.resetSuit(ctx, t)
	var err error

	// no changefeed
	_, err = s.manager.Tick(ctx, s.state)
	require.Nil(t, err)

	changefeedID := model.DefaultChangeFeedID("test-changefeed")
	// an active changefeed
	s.state.Changefeeds[changefeedID] = orchestrator.NewChangefeedReactorState(
		etcd.DefaultCDCClusterID, changefeedID)
	s.state.Changefeeds[changefeedID].PatchInfo(
		func(info *model.ChangeFeedInfo) (*model.ChangeFeedInfo, bool, error) {
			return &model.ChangeFeedInfo{
				SinkURI:    "blackhole://",
				CreateTime: time.Now(),
				StartTs:    1,
				TargetTs:   math.MaxUint64,
				Config:     config.GetDefaultReplicaConfig(),
			}, true, nil
		})
	s.state.Changefeeds[changefeedID].PatchStatus(
		func(status *model.ChangeFeedStatus) (*model.ChangeFeedStatus, bool, error) {
			return &model.ChangeFeedStatus{}, true, nil
		})
	s.tester.MustApplyPatches()
	_, err = s.manager.Tick(ctx, s.state)
	require.Nil(t, err)
	s.tester.MustApplyPatches()
	require.Len(t, s.manager.processors, 1)
	done := make(chan struct{})
	go func() {
		defer close(done)
		for {
			_, err = s.manager.Tick(ctx, s.state)
			if err != nil {
				require.True(t, cerrors.ErrReactorFinished.Equal(errors.Cause(err)))
				return
			}
			require.Nil(t, err)
			s.tester.MustApplyPatches()
		}
	}()
	doneM := make(chan error, 1)
	buf := bytes.NewBufferString("")
	s.manager.WriteDebugInfo(ctx, buf, doneM)
	<-doneM
	require.Greater(t, len(buf.String()), 0)
	s.manager.AsyncClose()
	<-done
}

func TestClose(t *testing.T) {
	ctx := cdcContext.NewBackendContext4Test(false)
	s := &managerTester{}
	s.resetSuit(ctx, t)
	var err error

	// no changefeed
	_, err = s.manager.Tick(ctx, s.state)
	require.Nil(t, err)

	changefeedID := model.DefaultChangeFeedID("test-changefeed")
	// an active changefeed
	s.state.Changefeeds[changefeedID] = orchestrator.NewChangefeedReactorState(
		etcd.DefaultCDCClusterID, changefeedID)
	s.state.Changefeeds[changefeedID].PatchInfo(
		func(info *model.ChangeFeedInfo) (*model.ChangeFeedInfo, bool, error) {
			return &model.ChangeFeedInfo{
				SinkURI:    "blackhole://",
				CreateTime: time.Now(),
				StartTs:    0,
				TargetTs:   math.MaxUint64,
				Config:     config.GetDefaultReplicaConfig(),
			}, true, nil
		})
	s.state.Changefeeds[changefeedID].PatchStatus(
		func(status *model.ChangeFeedStatus) (*model.ChangeFeedStatus, bool, error) {
			return &model.ChangeFeedStatus{}, true, nil
		})
	s.tester.MustApplyPatches()
	_, err = s.manager.Tick(ctx, s.state)
	require.Nil(t, err)
	s.tester.MustApplyPatches()
	require.Len(t, s.manager.processors, 1)

	s.manager.AsyncClose()
	_, err = s.manager.Tick(ctx, s.state)
	require.True(t, cerrors.ErrReactorFinished.Equal(errors.Cause(err)))
	s.tester.MustApplyPatches()
	require.Len(t, s.manager.processors, 0)
}

func TestSendCommandError(t *testing.T) {
	liveness := model.LivenessCaptureAlive
	m := NewManager(nil, &liveness).(*managerImpl)
	ctx, cancel := context.WithCancel(context.TODO())
	cancel()
	// Use unbuffered channel to stable test.
	m.commandQueue = make(chan *command)
	done := make(chan error, 1)
	err := m.sendCommand(ctx, commandTpClose, nil, done)
	require.Error(t, err)
	select {
	case <-done:
	case <-time.After(time.Second):
		require.FailNow(t, "done must be closed")
	}
}

func TestManagerLiveness(t *testing.T) {
	ctx := cdcContext.NewBackendContext4Test(false)
	s := &managerTester{}
	s.resetSuit(ctx, t)
	var err error

	changefeedID := model.DefaultChangeFeedID("test-changefeed")

	// no changefeed
	_, err = s.manager.Tick(ctx, s.state)
	require.Nil(t, err)
	// an inactive changefeed
	s.state.Changefeeds[changefeedID] = orchestrator.NewChangefeedReactorState(changefeedID)
	_, err = s.manager.Tick(ctx, s.state)
	s.tester.MustApplyPatches()
	require.Nil(t, err)
	require.Len(t, s.manager.processors, 0)
	// an active changefeed
	s.state.Changefeeds[changefeedID].PatchInfo(
		func(info *model.ChangeFeedInfo) (*model.ChangeFeedInfo, bool, error) {
			return &model.ChangeFeedInfo{
				SinkURI:    "blackhole://",
				CreateTime: time.Now(),
				StartTs:    0,
				TargetTs:   math.MaxUint64,
				Config:     config.GetDefaultReplicaConfig(),
			}, true, nil
		})
	s.state.Changefeeds[changefeedID].PatchStatus(
		func(status *model.ChangeFeedStatus) (*model.ChangeFeedStatus, bool, error) {
			return &model.ChangeFeedStatus{}, true, nil
		})
	s.tester.MustApplyPatches()
	_, err = s.manager.Tick(ctx, s.state)
	s.tester.MustApplyPatches()
	require.Nil(t, err)
	require.Len(t, s.manager.processors, 1)

	p := s.manager.processors[changefeedID]
	require.Equal(t, model.LivenessCaptureAlive, p.liveness.Load())
	s.liveness.Store(model.LivenessCaptureStopping)
	require.Equal(t, model.LivenessCaptureStopping, p.liveness.Load())
}

func TestQueryTableCount(t *testing.T) {
	liveness := model.LivenessCaptureAlive
	m := NewManager(nil, &liveness).(*managerImpl)
	ctx := context.TODO()
	// Add some tables to processor.
	m.processors[model.ChangeFeedID{ID: "test"}] = &processor{
		tables: map[model.TableID]tablepipeline.TablePipeline{1: nil, 2: nil},
	}

	done := make(chan error, 1)
	tableCh := make(chan int, 1)
	err := m.sendCommand(ctx, commandTpQueryTableCount, tableCh, done)
	require.Nil(t, err)
	err = m.handleCommand()
	require.Nil(t, err)
	select {
	case count := <-tableCh:
		require.Equal(t, 2, count)
	case <-time.After(time.Second):
		require.FailNow(t, "done must be closed")
	}
}<|MERGE_RESOLUTION|>--- conflicted
+++ resolved
@@ -64,13 +64,8 @@
 			resolvedTs:   replicaInfo.StartTs,
 			checkpointTs: replicaInfo.StartTs,
 		}, nil
-<<<<<<< HEAD
-	})
+	}, &s.liveness)
 	s.state = orchestrator.NewGlobalState(etcd.DefaultCDCClusterID)
-=======
-	}, &s.liveness)
-	s.state = orchestrator.NewGlobalState()
->>>>>>> df2bd2a6
 	captureInfoBytes, err := ctx.GlobalVars().CaptureInfo.Marshal()
 	require.Nil(t, err)
 	s.tester = orchestrator.NewReactorStateTester(t, s.state, map[string]string{
@@ -258,7 +253,8 @@
 	_, err = s.manager.Tick(ctx, s.state)
 	require.Nil(t, err)
 	// an inactive changefeed
-	s.state.Changefeeds[changefeedID] = orchestrator.NewChangefeedReactorState(changefeedID)
+	s.state.Changefeeds[changefeedID] = orchestrator.NewChangefeedReactorState(
+		etcd.DefaultCDCClusterID, changefeedID)
 	_, err = s.manager.Tick(ctx, s.state)
 	s.tester.MustApplyPatches()
 	require.Nil(t, err)
