--- conflicted
+++ resolved
@@ -26,11 +26,7 @@
 	"github.com/pingcap/tiflow/pkg/security"
 )
 
-<<<<<<< HEAD
-// EmptyResponse return a {} to http
-=======
 // EmptyResponse return empty {} to http client
->>>>>>> 2dbc8fee
 type EmptyResponse struct{}
 
 // Tso contains timestamp get from PD
