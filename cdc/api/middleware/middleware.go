// Copyright 2022 PingCAP, Inc.
//
// Licensed under the Apache License, Version 2.0 (the "License");
// you may not use this file except in compliance with the License.
// You may obtain a copy of the License at
//
//     http://www.apache.org/licenses/LICENSE-2.0
//
// Unless required by applicable law or agreed to in writing, software
// distributed under the License is distributed on an "AS IS" BASIS,
// See the License for the specific language governing permissions and
// limitations under the License.

package middleware

import (
	"net/http"
	"time"

	"github.com/gin-gonic/gin"
	"github.com/pingcap/log"
	"github.com/pingcap/tiflow/cdc/api"
	"github.com/pingcap/tiflow/cdc/capture"
	"github.com/pingcap/tiflow/cdc/model"
	"github.com/pingcap/tiflow/pkg/errors"
	"go.uber.org/zap"
)

// ClientVersionHeader is the header name of client version
const ClientVersionHeader = "X-client-version"

// LogMiddleware logs the api requests
func LogMiddleware() gin.HandlerFunc {
	return func(c *gin.Context) {
		start := time.Now()
		path := c.Request.URL.Path
		query := c.Request.URL.RawQuery
		c.Next()

		cost := time.Since(start)

		err := c.Errors.Last()
		var stdErr error
		if err != nil {
			stdErr = err.Err
		}
		version := c.Request.Header.Get(ClientVersionHeader)
		log.Info(path,
			zap.Int("status", c.Writer.Status()),
			zap.String("method", c.Request.Method),
			zap.String("path", path),
			zap.String("query", query),
			zap.String("ip", c.ClientIP()),
			zap.String("user-agent", c.Request.UserAgent()), zap.String("client-version", version),
			zap.Error(stdErr),
			zap.Duration("duration", cost),
		)
	}
}

// ErrorHandleMiddleware puts the error into response
func ErrorHandleMiddleware() gin.HandlerFunc {
	return func(c *gin.Context) {
		c.Next()
		// because we will return immediately after an error occurs in http_handler
		// there wil be only one error in c.Errors
		lastError := c.Errors.Last()
		if lastError != nil {
			err := lastError.Err
			// put the error into response
			if api.IsHTTPBadRequestError(err) {
				c.IndentedJSON(http.StatusBadRequest, model.NewHTTPError(err))
			} else {
				c.IndentedJSON(http.StatusInternalServerError, model.NewHTTPError(err))
			}
			c.Abort()
			return
		}
	}
}

<<<<<<< HEAD
// CheckServerReadyMiddleware checks if the server is ready
func CheckServerReadyMiddleware(capture *capture.Capture) gin.HandlerFunc {
	return func(c *gin.Context) {
		if capture.IsReady() {
			c.Next()
		} else {
			c.IndentedJSON(http.StatusServiceUnavailable,
				model.NewHTTPError(errors.ErrServerIsNotReady))
			c.Abort()
			return
		}
	}
}

// ForwardToOwnerMiddleware forward an request to owner if current server
// is not owner, or handle it locally.
func ForwardToOwnerMiddleware(c *capture.Capture) gin.HandlerFunc {
	return func(ctx *gin.Context) {
		if !c.IsOwner() {
			api.ForwardToOwner(ctx, c)
=======
// ForwardToOwnerMiddleware forward an request to owner if current server
// is not owner, or handle it locally.
func ForwardToOwnerMiddleware(p api.CaptureInfoProvider) gin.HandlerFunc {
	return func(ctx *gin.Context) {
		if !p.IsOwner() {
			api.ForwardToOwner(ctx, p)

			// Without calling Abort(), Gin will continued to process the next handler,
			// execute code which should only be run by the owner, and cause a panic.
			// See https://github.com/pingcap/tiflow/issues/5888
>>>>>>> 87e8711d
			ctx.Abort()
			return
		}
		ctx.Next()
	}
}<|MERGE_RESOLUTION|>--- conflicted
+++ resolved
@@ -79,7 +79,23 @@
 	}
 }
 
-<<<<<<< HEAD
+// ForwardToOwnerMiddleware forward an request to owner if current server
+// is not owner, or handle it locally.
+func ForwardToOwnerMiddleware(p api.CaptureInfoProvider) gin.HandlerFunc {
+	return func(ctx *gin.Context) {
+		if !p.IsOwner() {
+			api.ForwardToOwner(ctx, p)
+
+			// Without calling Abort(), Gin will continued to process the next handler,
+			// execute code which should only be run by the owner, and cause a panic.
+			// See https://github.com/pingcap/tiflow/issues/5888
+			ctx.Abort()
+			return
+		}
+		ctx.Next()
+	}
+}
+
 // CheckServerReadyMiddleware checks if the server is ready
 func CheckServerReadyMiddleware(capture *capture.Capture) gin.HandlerFunc {
 	return func(c *gin.Context) {
@@ -92,29 +108,4 @@
 			return
 		}
 	}
-}
-
-// ForwardToOwnerMiddleware forward an request to owner if current server
-// is not owner, or handle it locally.
-func ForwardToOwnerMiddleware(c *capture.Capture) gin.HandlerFunc {
-	return func(ctx *gin.Context) {
-		if !c.IsOwner() {
-			api.ForwardToOwner(ctx, c)
-=======
-// ForwardToOwnerMiddleware forward an request to owner if current server
-// is not owner, or handle it locally.
-func ForwardToOwnerMiddleware(p api.CaptureInfoProvider) gin.HandlerFunc {
-	return func(ctx *gin.Context) {
-		if !p.IsOwner() {
-			api.ForwardToOwner(ctx, p)
-
-			// Without calling Abort(), Gin will continued to process the next handler,
-			// execute code which should only be run by the owner, and cause a panic.
-			// See https://github.com/pingcap/tiflow/issues/5888
->>>>>>> 87e8711d
-			ctx.Abort()
-			return
-		}
-		ctx.Next()
-	}
 }