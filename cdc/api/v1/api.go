// Copyright 2021 PingCAP, Inc.
//
// Licensed under the Apache License, Version 2.0 (the "License");
// you may not use this file except in compliance with the License.
// You may obtain a copy of the License at
//
//     http://www.apache.org/licenses/LICENSE-2.0
//
// Unless required by applicable law or agreed to in writing, software
// distributed under the License is distributed on an "AS IS" BASIS,
// See the License for the specific language governing permissions and
// limitations under the License.

package v1

import (
	"fmt"
	"net/http"
	"os"
	"strings"

	"github.com/gin-gonic/gin"
	"github.com/pingcap/log"
	"github.com/pingcap/tiflow/cdc/api"
	"github.com/pingcap/tiflow/cdc/api/middleware"
	"github.com/pingcap/tiflow/cdc/capture"
	"github.com/pingcap/tiflow/cdc/model"
	"github.com/pingcap/tiflow/cdc/owner"
	cerror "github.com/pingcap/tiflow/pkg/errors"
	"github.com/pingcap/tiflow/pkg/logutil"
	"github.com/pingcap/tiflow/pkg/version"
	"github.com/tikv/client-go/v2/oracle"
	"go.uber.org/zap"
)

const (
	// apiOpVarChangefeedState is the key of changefeed state in HTTP API
	apiOpVarChangefeedState = "state"
	// apiOpVarChangefeedID is the key of changefeed ID in HTTP API
	apiOpVarChangefeedID = "changefeed_id"
	// apiOpVarCaptureID is the key of capture ID in HTTP API
	apiOpVarCaptureID = "capture_id"
)

// OpenAPI provides capture APIs.
type OpenAPI struct {
<<<<<<< HEAD
	capture capture.InfoForAPI
=======
	capture capture.Capture
>>>>>>> df2bd2a6
	// use for unit test only
	testStatusProvider owner.StatusProvider
}

// NewOpenAPI creates a new OpenAPI.
<<<<<<< HEAD
func NewOpenAPI(c capture.InfoForAPI) OpenAPI {
=======
func NewOpenAPI(c capture.Capture) OpenAPI {
>>>>>>> df2bd2a6
	return OpenAPI{capture: c}
}

// NewOpenAPI4Test return a OpenAPI for test
<<<<<<< HEAD
func NewOpenAPI4Test(c capture.InfoForAPI, p owner.StatusProvider) OpenAPI {
=======
func NewOpenAPI4Test(c capture.Capture, p owner.StatusProvider) OpenAPI {
>>>>>>> df2bd2a6
	return OpenAPI{capture: c, testStatusProvider: p}
}

func (h *OpenAPI) statusProvider() owner.StatusProvider {
	if h.testStatusProvider != nil {
		return h.testStatusProvider
	}
	return h.capture.StatusProvider()
}

// RegisterOpenAPIRoutes registers routes for OpenAPI
func RegisterOpenAPIRoutes(router *gin.Engine, api OpenAPI) {
	v1 := router.Group("/api/v1")

	v1.Use(middleware.CheckServerReadyMiddleware(api.capture))
	v1.Use(middleware.LogMiddleware())
	v1.Use(middleware.ErrorHandleMiddleware())

	// common API
	v1.GET("/status", api.ServerStatus)
	v1.GET("/health", api.Health)
	v1.POST("/log", SetLogLevel)

	// changefeed API
	changefeedGroup := v1.Group("/changefeeds")
	changefeedGroup.Use(middleware.ForwardToOwnerMiddleware(api.capture))
	changefeedGroup.GET("", api.ListChangefeed)
	changefeedGroup.GET("/:changefeed_id", api.GetChangefeed)
	changefeedGroup.POST("", api.CreateChangefeed)
	changefeedGroup.PUT("/:changefeed_id", api.UpdateChangefeed)
	changefeedGroup.POST("/:changefeed_id/pause", api.PauseChangefeed)
	changefeedGroup.POST("/:changefeed_id/resume", api.ResumeChangefeed)
	changefeedGroup.DELETE("/:changefeed_id", api.RemoveChangefeed)
	changefeedGroup.POST("/:changefeed_id/tables/rebalance_table", api.RebalanceTables)
	changefeedGroup.POST("/:changefeed_id/tables/move_table", api.MoveTable)

	// owner API
	ownerGroup := v1.Group("/owner")
	ownerGroup.Use(middleware.ForwardToOwnerMiddleware(api.capture))
	ownerGroup.POST("/resign", api.ResignOwner)

	// processor API
	processorGroup := v1.Group("/processors")
	processorGroup.Use(middleware.ForwardToOwnerMiddleware(api.capture))
	processorGroup.GET("", api.ListProcessor)
	processorGroup.GET("/:changefeed_id/:capture_id", api.GetProcessor)

	// capture API
	captureGroup := v1.Group("/captures")
	captureGroup.Use(middleware.ForwardToOwnerMiddleware(api.capture))
	captureGroup.GET("", api.ListCapture)
	captureGroup.PUT("/drain", api.DrainCapture)
}

// ListChangefeed lists all changgefeeds in cdc cluster
// @Summary List changefeed
// @Description list all changefeeds in cdc cluster
// @Tags changefeed
// @Accept json
// @Produce json
// @Param state query string false "state"
// @Success 200 {array} model.ChangefeedCommonInfo
// @Failure 500 {object} model.HTTPError
// @Router /api/v1/changefeeds [get]
func (h *OpenAPI) ListChangefeed(c *gin.Context) {
	ctx := c.Request.Context()
	state := c.Query(apiOpVarChangefeedState)
	// get all changefeed status
	statuses, err := h.statusProvider().GetAllChangeFeedStatuses(ctx)
	if err != nil {
		_ = c.Error(err)
		return
	}
	// get all changefeed infos
	infos, err := h.statusProvider().GetAllChangeFeedInfo(ctx)
	if err != nil {
		// this call will return a parsedError generated by the error we passed in
		// so it is no need to check the parsedError
		_ = c.Error(err)
		return
	}

	resps := make([]*model.ChangefeedCommonInfo, 0)
	for cfID, cfStatus := range statuses {
		cfInfo, exist := infos[cfID]
		if !exist {
			// If a changefeed info does not exists, skip it
			continue
		}

		if !cfInfo.State.IsNeeded(state) {
			continue
		}

		resp := &model.ChangefeedCommonInfo{
			UpstreamID: cfInfo.UpstreamID,
			Namespace:  cfID.Namespace,
			ID:         cfID.ID,
		}

		if cfInfo != nil {
			resp.FeedState = cfInfo.State
			resp.RunningError = cfInfo.Error
		}

		if cfStatus != nil {
			resp.CheckpointTSO = cfStatus.CheckpointTs
			tm := oracle.GetTimeFromTS(cfStatus.CheckpointTs)
			resp.CheckpointTime = model.JSONTime(tm)
		}

		resps = append(resps, resp)
	}
	c.IndentedJSON(http.StatusOK, resps)
}

// GetChangefeed get detailed info of a changefeed
// @Summary Get changefeed
// @Description get detail information of a changefeed
// @Tags changefeed
// @Accept json
// @Produce json
// @Param changefeed_id  path  string  true  "changefeed_id"
// @Success 200 {object} model.ChangefeedDetail
// @Failure 500,400 {object} model.HTTPError
// @Router /api/v1/changefeeds/{changefeed_id} [get]
func (h *OpenAPI) GetChangefeed(c *gin.Context) {
	ctx := c.Request.Context()
	changefeedID := model.DefaultChangeFeedID(c.Param(apiOpVarChangefeedID))
	if err := model.ValidateChangefeedID(changefeedID.ID); err != nil {
		_ = c.Error(cerror.ErrAPIInvalidParam.GenWithStack("invalid changefeed_id: %s",
			changefeedID.ID))
		return
	}

	info, err := h.statusProvider().GetChangeFeedInfo(ctx, changefeedID)
	if err != nil {
		_ = c.Error(err)
		return
	}

	status, err := h.statusProvider().GetChangeFeedStatus(ctx, changefeedID)
	if err != nil {
		_ = c.Error(err)
		return
	}

	taskStatus := make([]model.CaptureTaskStatus, 0)
	if info.State == model.StateNormal {
		processorInfos, err := h.statusProvider().GetAllTaskStatuses(ctx, changefeedID)
		if err != nil {
			_ = c.Error(err)
			return
		}
		for captureID, status := range processorInfos {
			tables := make([]int64, 0)
			for tableID := range status.Tables {
				tables = append(tables, tableID)
			}
			taskStatus = append(taskStatus,
				model.CaptureTaskStatus{
					CaptureID: captureID, Tables: tables,
					Operation: status.Operation,
				})
		}
	}

	changefeedDetail := &model.ChangefeedDetail{
		UpstreamID:     info.UpstreamID,
		Namespace:      changefeedID.Namespace,
		ID:             changefeedID.ID,
		SinkURI:        info.SinkURI,
		CreateTime:     model.JSONTime(info.CreateTime),
		StartTs:        info.StartTs,
		TargetTs:       info.TargetTs,
		CheckpointTSO:  status.CheckpointTs,
		CheckpointTime: model.JSONTime(oracle.GetTimeFromTS(status.CheckpointTs)),
		ResolvedTs:     status.ResolvedTs,
		Engine:         info.Engine,
		FeedState:      info.State,
		TaskStatus:     taskStatus,
	}

	c.IndentedJSON(http.StatusOK, changefeedDetail)
}

// CreateChangefeed creates a changefeed
// @Summary Create changefeed
// @Description create a new changefeed
// @Tags changefeed
// @Accept json
// @Produce json
// @Param changefeed body model.ChangefeedConfig true "changefeed config"
// @Success 202
// @Failure 500,400 {object} model.HTTPError
// @Router	/api/v1/changefeeds [post]
func (h *OpenAPI) CreateChangefeed(c *gin.Context) {
	// c does not have a cancel() func and its Done() method always return nil,
	// so we should not use c as a context.
	// Ref:https://github.com/gin-gonic/gin/blob/92eeaa4ebbadec2376e2ca5f5749888da1a42e24/context.go#L1157
	ctx := c.Request.Context()
	var changefeedConfig model.ChangefeedConfig
	if err := c.BindJSON(&changefeedConfig); err != nil {
		_ = c.Error(cerror.ErrAPIInvalidParam.Wrap(err))
		return
	}

	up := h.capture.GetUpstreamManager().GetDefaultUpstream()
	info, err := VerifyCreateChangefeedConfig(ctx, changefeedConfig, h.capture)
	if err != nil {
		_ = c.Error(err)
		return
	}

	infoStr, err := info.Marshal()
	if err != nil {
		_ = c.Error(err)
		return
	}
<<<<<<< HEAD
	upstreamInfo := &model.UpstreamInfo{
		ID:            info.UpstreamID,
		PDEndpoints:   strings.Join(up.PdEndpoints, ","),
		KeyPath:       up.SecurityConfig.KeyPath,
		CertPath:      up.SecurityConfig.CertPath,
		CAPath:        up.SecurityConfig.CAPath,
		CertAllowedCN: up.SecurityConfig.CertAllowedCN,
	}
	err = h.capture.GetEtcdClient().CreateChangefeedInfo(ctx, upstreamInfo,
		info,
		model.DefaultChangeFeedID(changefeedConfig.ID))
=======

	err = h.capture.GetEtcdClient().CreateChangefeedInfo(
		ctx, info, model.DefaultChangeFeedID(changefeedConfig.ID))
>>>>>>> df2bd2a6
	if err != nil {
		_ = c.Error(err)
		return
	}

	log.Info("Create changefeed successfully!", zap.String("id", changefeedConfig.ID), zap.String("changefeed", infoStr))
	c.Status(http.StatusAccepted)
}

// PauseChangefeed pauses a changefeed
// @Summary Pause a changefeed
// @Description Pause a changefeed
// @Tags changefeed
// @Accept json
// @Produce json
// @Param changefeed_id  path  string  true  "changefeed_id"
// @Success 202
// @Failure 500,400 {object} model.HTTPError
// @Router /api/v1/changefeeds/{changefeed_id}/pause [post]
func (h *OpenAPI) PauseChangefeed(c *gin.Context) {
	ctx := c.Request.Context()

	changefeedID := model.DefaultChangeFeedID(c.Param(apiOpVarChangefeedID))
	if err := model.ValidateChangefeedID(changefeedID.ID); err != nil {
		_ = c.Error(cerror.ErrAPIInvalidParam.GenWithStack("invalid changefeed_id: %s",
			changefeedID.ID))
		return
	}
	// check if the changefeed exists
	_, err := h.statusProvider().GetChangeFeedStatus(ctx, changefeedID)
	if err != nil {
		_ = c.Error(err)
		return
	}

	job := model.AdminJob{
		CfID: changefeedID,
		Type: model.AdminStop,
	}

	if err := api.HandleOwnerJob(ctx, h.capture, job); err != nil {
		_ = c.Error(err)
		return
	}
	c.Status(http.StatusAccepted)
}

// ResumeChangefeed resumes a changefeed
// @Summary Resume a changefeed
// @Description Resume a changefeed
// @Tags changefeed
// @Accept json
// @Produce json
// @Param changefeed-id path string true "changefeed_id"
// @Success 202
// @Failure 500,400 {object} model.HTTPError
// @Router	/api/v1/changefeeds/{changefeed_id}/resume [post]
func (h *OpenAPI) ResumeChangefeed(c *gin.Context) {
	ctx := c.Request.Context()
	changefeedID := model.DefaultChangeFeedID(c.Param(apiOpVarChangefeedID))
	if err := model.ValidateChangefeedID(changefeedID.ID); err != nil {
		_ = c.Error(cerror.ErrAPIInvalidParam.GenWithStack("invalid changefeed_id: %s",
			changefeedID.ID))
		return
	}
	// check if the changefeed exists
	_, err := h.statusProvider().GetChangeFeedStatus(ctx, changefeedID)
	if err != nil {
		_ = c.Error(err)
		return
	}

	job := model.AdminJob{
		CfID: changefeedID,
		Type: model.AdminResume,
	}

	if err := api.HandleOwnerJob(ctx, h.capture, job); err != nil {
		_ = c.Error(err)
		return
	}
	c.Status(http.StatusAccepted)
}

// UpdateChangefeed updates a changefeed
// @Summary Update a changefeed
// @Description Update a changefeed
// @Tags changefeed
// @Accept json
// @Produce json
// @Param changefeed_id  path  string  true  "changefeed_id"
// @Param target_ts body integer false "changefeed target ts"
// @Param sink_uri body string false "sink uri"
// @Param filter_rules body []string false "filter rules"
// @Param ignore_txn_start_ts body integer false "ignore transaction start ts"
// @Param mounter_worker_num body integer false "mounter worker nums"
// @Param sink_config body config.SinkConfig false "sink config"
// @Success 202
// @Failure 500,400 {object} model.HTTPError
// @Router /api/v1/changefeeds/{changefeed_id} [put]
func (h *OpenAPI) UpdateChangefeed(c *gin.Context) {
	ctx := c.Request.Context()
	changefeedID := model.DefaultChangeFeedID(c.Param(apiOpVarChangefeedID))

	if err := model.ValidateChangefeedID(changefeedID.ID); err != nil {
		_ = c.Error(cerror.ErrAPIInvalidParam.GenWithStack("invalid changefeed_id: %s",
			changefeedID.ID))
		return
	}
	info, err := h.statusProvider().GetChangeFeedInfo(ctx, changefeedID)
	if err != nil {
		_ = c.Error(err)
		return
	}
	if info.State != model.StateStopped {
		_ = c.Error(cerror.ErrChangefeedUpdateRefused.GenWithStackByArgs("can only update changefeed config when it is stopped"))
		return
	}

	// can only update target-ts, sink-uri
	// filter_rules, ignore_txn_start_ts, mounter_worker_num, sink_config
	var changefeedConfig model.ChangefeedConfig
	if err = c.BindJSON(&changefeedConfig); err != nil {
		_ = c.Error(err)
		return
	}

	newInfo, err := VerifyUpdateChangefeedConfig(ctx, changefeedConfig, info)
	if err != nil {
		_ = c.Error(err)
		return
	}

	err = h.capture.GetEtcdClient().SaveChangeFeedInfo(ctx, newInfo, changefeedID)
	if err != nil {
		_ = c.Error(err)
		return
	}

	c.Status(http.StatusAccepted)
}

// RemoveChangefeed removes a changefeed
// @Summary Remove a changefeed
// @Description Remove a changefeed
// @Tags changefeed
// @Accept json
// @Produce json
// @Param changefeed_id path string true "changefeed_id"
// @Success 202
// @Failure 500,400 {object} model.HTTPError
// @Router	/api/v1/changefeeds/{changefeed_id} [delete]
func (h *OpenAPI) RemoveChangefeed(c *gin.Context) {
	ctx := c.Request.Context()
	changefeedID := model.DefaultChangeFeedID(c.Param(apiOpVarChangefeedID))
	if err := model.ValidateChangefeedID(changefeedID.ID); err != nil {
		_ = c.Error(cerror.ErrAPIInvalidParam.GenWithStack("invalid changefeed_id: %s",
			changefeedID.ID))
		return
	}
	// check if the changefeed exists
	_, err := h.statusProvider().GetChangeFeedStatus(ctx, changefeedID)
	if err != nil {
		_ = c.Error(err)
		return
	}

	job := model.AdminJob{
		CfID: changefeedID,
		Type: model.AdminRemove,
	}

	if err := api.HandleOwnerJob(ctx, h.capture, job); err != nil {
		_ = c.Error(err)
		return
	}
	c.Status(http.StatusAccepted)
}

// RebalanceTables rebalances tables
// @Summary rebalance tables
// @Description rebalance all tables of a changefeed
// @Tags changefeed
// @Accept json
// @Produce json
// @Param changefeed_id path string true "changefeed_id"
// @Success 202
// @Failure 500,400 {object} model.HTTPError
// @Router /api/v1/changefeeds/{changefeed_id}/tables/rebalance_table [post]
func (h *OpenAPI) RebalanceTables(c *gin.Context) {
	ctx := c.Request.Context()
	changefeedID := model.DefaultChangeFeedID(c.Param(apiOpVarChangefeedID))

	if err := model.ValidateChangefeedID(changefeedID.ID); err != nil {
		_ = c.Error(cerror.ErrAPIInvalidParam.GenWithStack("invalid changefeed_id: %s",
			changefeedID.ID))
		return
	}
	// check if the changefeed exists
	_, err := h.statusProvider().GetChangeFeedStatus(ctx, changefeedID)
	if err != nil {
		_ = c.Error(err)
		return
	}

	if err := api.HandleOwnerBalance(ctx, h.capture, changefeedID); err != nil {
		_ = c.Error(err)
		return
	}
	c.Status(http.StatusAccepted)
}

// MoveTable moves a table to target capture
// @Summary move table
// @Description move one table to the target capture
// @Tags changefeed
// @Accept json
// @Produce json
// @Param changefeed_id path string true "changefeed_id"
// @Param table_id body integer true "table_id"
// @Param capture_id body string true "capture_id"
// @Success 202
// @Failure 500,400 {object} model.HTTPError
// @Router /api/v1/changefeeds/{changefeed_id}/tables/move_table [post]
func (h *OpenAPI) MoveTable(c *gin.Context) {
	ctx := c.Request.Context()
	changefeedID := model.DefaultChangeFeedID(c.Param(apiOpVarChangefeedID))
	if err := model.ValidateChangefeedID(changefeedID.ID); err != nil {
		_ = c.Error(cerror.ErrAPIInvalidParam.GenWithStack("invalid changefeed_id: %s",
			changefeedID.ID))
		return
	}
	// check if the changefeed exists
	_, err := h.statusProvider().GetChangeFeedStatus(ctx, changefeedID)
	if err != nil {
		_ = c.Error(err)
		return
	}

	data := struct {
		CaptureID string `json:"capture_id"`
		TableID   int64  `json:"table_id"`
	}{}
	err = c.BindJSON(&data)
	if err != nil {
		_ = c.Error(cerror.ErrAPIInvalidParam.Wrap(err))
		return
	}

	if err := model.ValidateChangefeedID(data.CaptureID); err != nil {
		_ = c.Error(cerror.ErrAPIInvalidParam.GenWithStack("invalid capture_id: %s", data.CaptureID))
		return
	}

	err = api.HandleOwnerScheduleTable(
		ctx, h.capture, changefeedID, data.CaptureID, data.TableID)
	if err != nil {
		_ = c.Error(err)
		return
	}
	c.Status(http.StatusAccepted)
}

// ResignOwner makes the current owner resign
// @Summary notify the owner to resign
// @Description notify the current owner to resign
// @Tags owner
// @Accept json
// @Produce json
// @Success 202
// @Failure 500,400 {object} model.HTTPError
// @Router	/api/v1/owner/resign [post]
func (h *OpenAPI) ResignOwner(c *gin.Context) {
	o, _ := h.capture.GetOwner()
	if o != nil {
		o.AsyncStop()
	}

	c.Status(http.StatusAccepted)
}

// GetProcessor gets the detailed info of a processor
// @Summary Get processor detail information
// @Description get the detail information of a processor
// @Tags processor
// @Accept json
// @Produce json
// @Success 200 {object} model.ProcessorDetail
// @Failure 500,400 {object} model.HTTPError
// @Router	/api/v1/processors/{changefeed_id}/{capture_id} [get]
func (h *OpenAPI) GetProcessor(c *gin.Context) {
	ctx := c.Request.Context()

	changefeedID := model.DefaultChangeFeedID(c.Param(apiOpVarChangefeedID))
	if err := model.ValidateChangefeedID(changefeedID.ID); err != nil {
		_ = c.Error(cerror.ErrAPIInvalidParam.GenWithStack("invalid changefeed_id: %s",
			changefeedID.ID))
		return
	}

	captureID := c.Param(apiOpVarCaptureID)
	if err := model.ValidateChangefeedID(captureID); err != nil {
		_ = c.Error(cerror.ErrAPIInvalidParam.GenWithStack("invalid capture_id: %s", captureID))
		return
	}

	info, err := h.statusProvider().GetChangeFeedInfo(ctx, changefeedID)
	if err != nil {
		_ = c.Error(err)
		return
	}
	if info.State != model.StateNormal {
		_ = c.Error(cerror.WrapError(cerror.ErrAPIInvalidParam,
			fmt.Errorf("changefeed in abnormal state: %s, "+
				"can't get processors of an abnormal changefeed",
				string(info.State))))
	}
	// check if this captureID exist
	procInfos, err := h.statusProvider().GetProcessors(ctx)
	if err != nil {
		_ = c.Error(err)
		return
	}
	var found bool
	for _, info := range procInfos {
		if info.CaptureID == captureID {
			found = true
			break
		}
	}
	if !found {
		_ = c.Error(cerror.ErrCaptureNotExist.GenWithStackByArgs(captureID))
		return
	}

	statuses, err := h.statusProvider().GetAllTaskStatuses(ctx, changefeedID)
	if err != nil {
		_ = c.Error(err)
		return
	}
	status, captureExist := statuses[captureID]

	positions, err := h.statusProvider().GetTaskPositions(ctx, changefeedID)
	if err != nil {
		_ = c.Error(err)
		return
	}
	position, positionsExist := positions[captureID]
	// Note: for the case that no tables are attached to a newly created changefeed,
	//       we just do not report an error.
	var processorDetail model.ProcessorDetail
	if captureExist && positionsExist {
		processorDetail = model.ProcessorDetail{
			CheckPointTs: position.CheckPointTs,
			ResolvedTs:   position.ResolvedTs,
			Count:        position.Count,
			Error:        position.Error,
		}
		tables := make([]int64, 0)
		for tableID := range status.Tables {
			tables = append(tables, tableID)
		}
		processorDetail.Tables = tables
	}
	c.IndentedJSON(http.StatusOK, &processorDetail)
}

// ListProcessor lists all processors in the TiCDC cluster
// @Summary List processors
// @Description list all processors in the TiCDC cluster
// @Tags processor
// @Accept json
// @Produce json
// @Success 200 {array} model.ProcessorCommonInfo
// @Failure 500,400 {object} model.HTTPError
// @Router	/api/v1/processors [get]
func (h *OpenAPI) ListProcessor(c *gin.Context) {
	ctx := c.Request.Context()
	infos, err := h.statusProvider().GetProcessors(ctx)
	if err != nil {
		_ = c.Error(err)
		return
	}
	resps := make([]*model.ProcessorCommonInfo, len(infos))
	for i, info := range infos {
		resp := &model.ProcessorCommonInfo{
			Namespace: info.CfID.Namespace,
			CfID:      info.CfID.ID, CaptureID: info.CaptureID,
		}
		resps[i] = resp
	}
	c.IndentedJSON(http.StatusOK, resps)
}

// ListCapture lists all captures
// @Summary List captures
// @Description list all captures in cdc cluster
// @Tags capture
// @Accept json
// @Produce json
// @Success 200 {array} model.Capture
// @Failure 500,400 {object} model.HTTPError
// @Router	/api/v1/captures [get]
func (h *OpenAPI) ListCapture(c *gin.Context) {
	ctx := c.Request.Context()
	captureInfos, err := h.statusProvider().GetCaptures(ctx)
	if err != nil {
		_ = c.Error(err)
		return
	}
	info, err := h.capture.Info()
	if err != nil {
		_ = c.Error(err)
		return
	}
	ownerID := info.ID

	captures := make([]*model.Capture, 0, len(captureInfos))
	for _, c := range captureInfos {
		isOwner := c.ID == ownerID
		captures = append(captures,
			&model.Capture{ID: c.ID, IsOwner: isOwner, AdvertiseAddr: c.AdvertiseAddr})
	}

	c.IndentedJSON(http.StatusOK, captures)
}

// DrainCapture remove all tables at the given capture.
// @Summary Drain captures
// @Description Drain all tables at the target captures in cdc cluster
// @Tags capture
// @Accept json
// @Produce json
// @Success 200,202
// @Failure 500,400 {object} model.HTTPError
// @Router	/api/v1/captures/drain [put]
func (h *OpenAPI) DrainCapture(c *gin.Context) {
	var req model.DrainCaptureRequest
	if err := c.ShouldBindJSON(&req); err != nil {
		_ = c.Error(cerror.ErrAPIInvalidParam.Wrap(err))
		return
	}

	ctx := c.Request.Context()
	captures, err := h.statusProvider().GetCaptures(ctx)
	if err != nil {
		_ = c.Error(err)
		return
	}

	// drain capture only work if there is at least two alive captures,
	// it cannot work properly if it has only one capture.
	if len(captures) <= 1 {
		_ = c.Error(cerror.ErrSchedulerRequestFailed.
			GenWithStackByArgs("only one capture alive"))
		return
	}

	target := req.CaptureID
	checkCaptureFound := func() bool {
		// make sure the target capture exist
		for _, capture := range captures {
			if capture.ID == target {
				return true
			}
		}
		return false
	}

	if !checkCaptureFound() {
		_ = c.Error(cerror.ErrCaptureNotExist.GenWithStackByArgs(target))
		return
	}

	// only owner handle api request, so this must be the owner.
	ownerInfo, err := h.capture.Info()
	if err != nil {
		_ = c.Error(err)
		return
	}

	if ownerInfo.ID == target {
		_ = c.Error(cerror.ErrSchedulerRequestFailed.
			GenWithStackByArgs("cannot drain the owner"))
		return
	}

	resp, err := api.HandleOwnerDrainCapture(ctx, h.capture, target)
	if err != nil {
		_ = c.Error(err)
		return
	}

	c.JSON(http.StatusAccepted, resp)
}

// ServerStatus gets the status of server(capture)
// @Summary Get server status
// @Description get the status of a server(capture)
// @Tags common
// @Accept json
// @Produce json
// @Success 200 {object} model.ServerStatus
// @Failure 500,400 {object} model.HTTPError
// @Router	/api/v1/status [get]
func (h *OpenAPI) ServerStatus(c *gin.Context) {
	info, err := h.capture.Info()
	if err != nil {
		_ = c.Error(err)
		return
	}
	status := model.ServerStatus{
		Version:  version.ReleaseVersion,
		GitHash:  version.GitHash,
		Pid:      os.Getpid(),
		ID:       info.ID,
		IsOwner:  h.capture.IsOwner(),
		Liveness: h.capture.Liveness(),
	}
	c.IndentedJSON(http.StatusOK, status)
}

// Health check if cdc cluster is health
// @Summary Check if CDC cluster is health
// @Description check if CDC cluster is health
// @Tags common
// @Accept json
// @Produce json
// @Success 200
// @Failure 500 {object} model.HTTPError
// @Router	/api/v1/health [get]
func (h *OpenAPI) Health(c *gin.Context) {
	ctx := c.Request.Context()

	if _, err := h.capture.GetOwnerCaptureInfo(ctx); err != nil {
		c.IndentedJSON(http.StatusInternalServerError, model.NewHTTPError(err))
		return
	}
	c.Status(http.StatusOK)
}

// SetLogLevel changes TiCDC log level dynamically.
// @Summary Change TiCDC log level
// @Description change TiCDC log level dynamically
// @Tags common
// @Accept json
// @Produce json
// @Param log_level body string true "log level"
// @Success 200
// @Failure 400 {object} model.HTTPError
// @Router	/api/v1/log [post]
func SetLogLevel(c *gin.Context) {
	// get json data from request body
	data := struct {
		Level string `json:"log_level"`
	}{}
	err := c.BindJSON(&data)
	if err != nil {
		_ = c.Error(cerror.ErrAPIInvalidParam.GenWithStack("invalid log level: %s", err.Error()))
		return
	}

	err = logutil.SetLogLevel(data.Level)
	if err != nil {
		_ = c.Error(cerror.ErrAPIInvalidParam.GenWithStack("fail to change log level: %s", data.Level))
		return
	}
	log.Warn("log level changed", zap.String("level", data.Level))
	c.Status(http.StatusOK)
}<|MERGE_RESOLUTION|>--- conflicted
+++ resolved
@@ -44,30 +44,18 @@
 
 // OpenAPI provides capture APIs.
 type OpenAPI struct {
-<<<<<<< HEAD
-	capture capture.InfoForAPI
-=======
 	capture capture.Capture
->>>>>>> df2bd2a6
 	// use for unit test only
 	testStatusProvider owner.StatusProvider
 }
 
 // NewOpenAPI creates a new OpenAPI.
-<<<<<<< HEAD
-func NewOpenAPI(c capture.InfoForAPI) OpenAPI {
-=======
 func NewOpenAPI(c capture.Capture) OpenAPI {
->>>>>>> df2bd2a6
 	return OpenAPI{capture: c}
 }
 
 // NewOpenAPI4Test return a OpenAPI for test
-<<<<<<< HEAD
-func NewOpenAPI4Test(c capture.InfoForAPI, p owner.StatusProvider) OpenAPI {
-=======
 func NewOpenAPI4Test(c capture.Capture, p owner.StatusProvider) OpenAPI {
->>>>>>> df2bd2a6
 	return OpenAPI{capture: c, testStatusProvider: p}
 }
 
@@ -287,23 +275,17 @@
 		_ = c.Error(err)
 		return
 	}
-<<<<<<< HEAD
 	upstreamInfo := &model.UpstreamInfo{
-		ID:            info.UpstreamID,
+		ID:            up.ID,
 		PDEndpoints:   strings.Join(up.PdEndpoints, ","),
 		KeyPath:       up.SecurityConfig.KeyPath,
 		CertPath:      up.SecurityConfig.CertPath,
 		CAPath:        up.SecurityConfig.CAPath,
 		CertAllowedCN: up.SecurityConfig.CertAllowedCN,
 	}
-	err = h.capture.GetEtcdClient().CreateChangefeedInfo(ctx, upstreamInfo,
-		info,
-		model.DefaultChangeFeedID(changefeedConfig.ID))
-=======
-
 	err = h.capture.GetEtcdClient().CreateChangefeedInfo(
-		ctx, info, model.DefaultChangeFeedID(changefeedConfig.ID))
->>>>>>> df2bd2a6
+		ctx, upstreamInfo,
+		info, model.DefaultChangeFeedID(changefeedConfig.ID))
 	if err != nil {
 		_ = c.Error(err)
 		return
