--- conflicted
+++ resolved
@@ -174,23 +174,6 @@
 			failpoint.Inject("InjectHeapSorterExitDelay", func() {})
 		}()
 
-<<<<<<< HEAD
-		select {
-		case <-subctx.Done():
-			startCancel()
-			return errors.Trace(subctx.Err())
-		case err := <-heapSorterErrCh:
-			return errors.Trace(err)
-		}
-	})
-
-	errg.Go(func() error {
-		return printError(runMerger(subctx, numConcurrentHeaps, heapSorterCollectCh, s.outputCh, ioCancelFunc))
-	})
-
-	errg.Go(func() error {
-=======
->>>>>>> 2592e989
 		captureAddr := util.CaptureAddrFromCtx(ctx)
 		changefeedID := util.ChangefeedIDFromCtx(ctx)
 
