// Copyright 2021 PingCAP, Inc.
//
// Licensed under the Apache License, Version 2.0 (the "License");
// you may not use this file except in compliance with the License.
// You may obtain a copy of the License at
//
//     http://www.apache.org/licenses/LICENSE-2.0
//
// Unless required by applicable law or agreed to in writing, software
// distributed under the License is distributed on an "AS IS" BASIS,
// See the License for the specific language governing permissions and
// limitations under the License.

package unified

import (
	"container/heap"
	"context"
	"math"
	"strings"
	"sync"
	"sync/atomic"
	"time"

	"github.com/pingcap/errors"
	"github.com/pingcap/failpoint"
	"github.com/pingcap/log"
	"github.com/pingcap/tiflow/cdc/model"
	"github.com/pingcap/tiflow/cdc/sorter"
	cerrors "github.com/pingcap/tiflow/pkg/errors"
	"github.com/pingcap/tiflow/pkg/util"
	"github.com/tikv/client-go/v2/oracle"
	"go.uber.org/zap"
)

// TODO refactor this into a struct Merger.
func runMerger(ctx context.Context, numSorters int, in <-chan *flushTask, out chan *model.PolymorphicEvent, onExit func()) error {
	captureAddr := util.CaptureAddrFromCtx(ctx)
	changefeedID := util.ChangefeedIDFromCtx(ctx)

	metricSorterEventCount := sorter.EventCount.MustCurryWith(map[string]string{
		"capture":    captureAddr,
		"changefeed": changefeedID,
	})
	metricSorterResolvedTsGauge := sorter.ResolvedTsGauge.WithLabelValues(captureAddr, changefeedID)
	metricSorterMergerStartTsGauge := sorterMergerStartTsGauge.WithLabelValues(captureAddr, changefeedID)
	metricSorterMergeCountHistogram := sorterMergeCountHistogram.WithLabelValues(captureAddr, changefeedID)

	lastResolvedArrTs := make([]uint64, numSorters)
	minResolvedTs := uint64(0)
	var workingSet map[*flushTask]struct{}
	pendingSet := &sync.Map{}

	defer func() {
		log.Debug("Unified Sorter: merger exiting, cleaning up resources")
		// cancel pending async IO operations.
		onExit()
		cleanUpTask := func(task *flushTask) {
			select {
			case err := <-task.finished:
				_ = printError(err)
			default:
				// The task has not finished, so we give up.
				// It does not matter because:
				// 1) if the async workerpool has exited, it means the CDC process is exiting, CleanUp will
				// take care of the temp files,
				// 2) if the async workerpool is not exiting, the unfinished tasks will eventually be executed,
				// and by that time, since the `onExit` have canceled them, they will not do any IO and clean up themselves.
				return
			}

			if task.reader != nil {
				_ = printError(task.reader.resetAndClose())
				task.reader = nil
			}
			_ = printError(task.dealloc())
		}

	LOOP:
		for {
			var task *flushTask
			select {
			case task = <-in:
			default:
				break LOOP
			}

			if task == nil {
				log.Debug("Merger exiting, in-channel is exhausted")
				break
			}

			cleanUpTask(task)
		}

		pendingSet.Range(func(task, _ interface{}) bool {
			cleanUpTask(task.(*flushTask))
			return true
		})
		for task := range workingSet {
			cleanUpTask(task)
		}
	}()

	lastOutputTs := uint64(0)
	lastOutputResolvedTs := uint64(0)
	var lastEvent *model.PolymorphicEvent
	var lastTask *flushTask

	sendResolvedEvent := func(ts uint64) error {
		lastOutputResolvedTs = ts
		if ts == 0 {
			return nil
		}
		select {
		case <-ctx.Done():
			return ctx.Err()
		case out <- model.NewResolvedPolymorphicEvent(0, ts):
			metricSorterEventCount.WithLabelValues("resolved").Inc()
			metricSorterResolvedTsGauge.Set(float64(oracle.ExtractPhysical(ts)))
			return nil
		}
	}

	onMinResolvedTsUpdate := func(minResolvedTs /* note the shadowing */ uint64) error {
		metricSorterMergerStartTsGauge.Set(float64(oracle.ExtractPhysical(minResolvedTs)))
		workingSet = make(map[*flushTask]struct{})
		sortHeap := new(sortHeap)

		// loopErr is used to return an error out of the closure taken by `pendingSet.Range`.
		var loopErr error
		// NOTE 1: We can block the closure passed to `pendingSet.Range` WITHOUT worrying about
		// deadlocks because the closure is NOT called with any lock acquired in the implementation
		// of Sync.Map.
		// NOTE 2: It is safe to used `Range` to iterate through the pendingSet, in spite of NOT having
		// a snapshot consistency because (1) pendingSet is updated first before minResolvedTs is updated,
		// which guarantees that useful new flushTasks are not missed, and (2) by design, once minResolvedTs is updated,
		// new flushTasks will satisfy `task.tsLowerBound > minResolvedTs`, and such flushTasks are ignored in
		// the closure.
		pendingSet.Range(func(iTask, iCache interface{}) bool {
			task := iTask.(*flushTask)
			var cache *model.PolymorphicEvent
			if iCache != nil {
				cache = iCache.(*model.PolymorphicEvent)
			}

			if task.tsLowerBound > minResolvedTs {
				// the condition above implies that for any event in task.backend, CRTs > minResolvedTs.
				return true
			}
			var event *model.PolymorphicEvent
			if cache != nil {
				event = cache
			} else {
				select {
				case <-ctx.Done():
					loopErr = ctx.Err()
					// terminates the loop
					return false
				case err := <-task.finished:
					if err != nil {
						loopErr = errors.Trace(err)
						// terminates the loop
						return false
					}
				}

				if task.reader == nil {
					var err error
					task.reader, err = task.GetBackEnd().reader()
					if err != nil {
						loopErr = errors.Trace(err)
						// terminates the loop
						return false
					}
				}

				var err error
				event, err = task.reader.readNext()
				if err != nil {
					loopErr = errors.Trace(err)
					// terminates the loop
					return false
				}

				if event == nil {
					log.Panic("Unexpected end of backEnd data, bug?",
						zap.Uint64("minResolvedTs", task.maxResolvedTs))
				}
			}

			if event.CRTs > minResolvedTs {
				pendingSet.Store(task, event)
				// continues the loop
				return true
			}

			pendingSet.Store(task, nil)
			workingSet[task] = struct{}{}

			heap.Push(sortHeap, &sortItem{
				entry: event,
				data:  task,
			})
			return true
		})
		if loopErr != nil {
			return errors.Trace(loopErr)
		}

		resolvedTicker := time.NewTicker(1 * time.Second)
		defer resolvedTicker.Stop()

		retire := func(task *flushTask) error {
			delete(workingSet, task)
			cached, ok := pendingSet.Load(task)
			if !ok {
				log.Panic("task not found in pendingSet")
			}

			if cached != nil {
				return nil
			}

			nextEvent, err := task.reader.readNext()
			if err != nil {
				_ = task.reader.resetAndClose() // prevents fd leak
				task.reader = nil
				return errors.Trace(err)
			}

			if nextEvent == nil {
				pendingSet.Delete(task)

				err := task.reader.resetAndClose()
				if err != nil {
					return errors.Trace(err)
				}
				task.reader = nil

				err = task.dealloc()
				if err != nil {
					return errors.Trace(err)
				}
			} else {
				pendingSet.Store(task, nextEvent)
				if nextEvent.CRTs < minResolvedTs {
					log.Panic("remaining event CRTs too small",
						zap.Uint64("next-ts", nextEvent.CRTs),
						zap.Uint64("minResolvedTs", minResolvedTs))
				}
			}
			return nil
		}

		failpoint.Inject("sorterDebug", func() {
			if sortHeap.Len() > 0 {
				tableID, tableName := util.TableIDFromCtx(ctx)
				log.Debug("Unified Sorter: start merging",
					zap.Int64("tableID", tableID),
					zap.String("tableName", tableName),
					zap.Uint64("minResolvedTs", minResolvedTs))
			}
		})

		counter := 0
		for sortHeap.Len() > 0 {
			failpoint.Inject("sorterMergeDelay", func() {})

			item := heap.Pop(sortHeap).(*sortItem)
			task := item.data.(*flushTask)
			event := item.entry

			if event.CRTs < task.lastTs {
				log.Panic("unified sorter: ts regressed in one backEnd, bug?", zap.Uint64("curTs", event.CRTs), zap.Uint64("lastTs", task.lastTs))
			}
			task.lastTs = event.CRTs

			if event.RawKV != nil && event.RawKV.OpType != model.OpTypeResolved {
				if event.CRTs < lastOutputTs {
					for sortHeap.Len() > 0 {
						item := heap.Pop(sortHeap).(*sortItem)
						task := item.data.(*flushTask)
						event := item.entry
						log.Debug("dump", zap.Reflect("event", event), zap.Int("heapID", task.heapSorterID))
					}
					log.Panic("unified sorter: output ts regressed, bug?",
						zap.Int("counter", counter),
						zap.Uint64("minResolvedTs", minResolvedTs),
						zap.Int("curHeapID", task.heapSorterID),
						zap.Int("curTaskID", task.taskID),
						zap.Uint64("curTaskResolved", task.maxResolvedTs),
						zap.Reflect("curEvent", event),
						zap.Uint64("curTs", event.CRTs),
						zap.Int("lastHeapID", lastTask.heapSorterID),
						zap.Int("lastTaskID", lastTask.taskID),
						zap.Uint64("lastTask-resolved", task.maxResolvedTs),
						zap.Reflect("lastEvent", lastEvent),
						zap.Uint64("lastTs", lastOutputTs),
						zap.Int("sortHeapLen", sortHeap.Len()))
				}

				if event.CRTs <= lastOutputResolvedTs {
					log.Panic("unified sorter: output ts smaller than resolved ts, bug?", zap.Uint64("minResolvedTs", minResolvedTs),
						zap.Uint64("lastOutputResolvedTs", lastOutputResolvedTs), zap.Uint64("event-crts", event.CRTs))
				}
				lastOutputTs = event.CRTs
				lastEvent = event
				lastTask = task
				select {
				case <-ctx.Done():
					return ctx.Err()
				case out <- event:
					metricSorterEventCount.WithLabelValues("kv").Inc()
				}
			}
			counter += 1

			select {
			case <-resolvedTicker.C:
				err := sendResolvedEvent(event.CRTs - 1)
				if err != nil {
					return errors.Trace(err)
				}
			default:
			}

			event, err := task.reader.readNext()
			if err != nil {
				return errors.Trace(err)
			}

			if event == nil {
				// EOF
				delete(workingSet, task)
				pendingSet.Delete(task)

				err := task.reader.resetAndClose()
				if err != nil {
					return errors.Trace(err)
				}
				task.reader = nil

				err = task.dealloc()
				if err != nil {
					return errors.Trace(err)
				}

				continue
			}

			if event.CRTs > minResolvedTs || (event.CRTs == minResolvedTs && event.RawKV.OpType == model.OpTypeResolved) {
				// we have processed all events from this task that need to be processed in this merge
				if event.CRTs > minResolvedTs || event.RawKV.OpType != model.OpTypeResolved {
					pendingSet.Store(task, event)
				}
				err := retire(task)
				if err != nil {
					return errors.Trace(err)
				}
				continue
			}

			failpoint.Inject("sorterDebug", func() {
				if counter%10 == 0 {
					tableID, tableName := util.TableIDFromCtx(ctx)
					log.Debug("Merging progress",
						zap.Int64("tableID", tableID),
						zap.String("tableName", tableName),
						zap.Int("counter", counter))
				}
			})

			heap.Push(sortHeap, &sortItem{
				entry: event,
				data:  task,
			})
		}

		if len(workingSet) != 0 {
			log.Panic("unified sorter: merging ended prematurely, bug?", zap.Uint64("resolvedTs", minResolvedTs))
		}

		failpoint.Inject("sorterDebug", func() {
			if counter > 0 {
				tableID, tableName := util.TableIDFromCtx(ctx)
				log.Debug("Unified Sorter: merging ended",
					zap.Int64("tableID", tableID),
					zap.String("tableName", tableName),
					zap.Uint64("resolvedTs", minResolvedTs), zap.Int("count", counter))
			}
		})
		err := sendResolvedEvent(minResolvedTs)
		if err != nil {
			return errors.Trace(err)
		}

		if counter > 0 {
			// ignore empty merges for better visualization of metrics
			metricSorterMergeCountHistogram.Observe(float64(counter))
		}

		return nil
	}

<<<<<<< HEAD
	resolvedTsTicker := time.NewTicker(time.Second * 1)
	resolvedTsTickCh := make(chan struct{})
=======
	resolvedTsNotifierChan := make(chan struct{}, 1)
	errg, ctx := errgroup.WithContext(ctx)
>>>>>>> 7ae5f0fd

	defer resolvedTsTicker.Stop()

	var lastResolvedTs uint64
	resolvedTsTickFunc := func() error {
		curResolvedTs := atomic.LoadUint64(&minResolvedTs)
		if curResolvedTs > lastResolvedTs {
			err := onMinResolvedTsUpdate(curResolvedTs)
			if err != nil {
				return errors.Trace(err)
			}
		} else if curResolvedTs < lastResolvedTs {
			log.Panic("resolved-ts regressed in sorter",
				zap.Uint64("curResolved-ts", curResolvedTs),
				zap.Uint64("lastResolved-ts", lastResolvedTs))
		}
		return nil
	}
	for {
		var task *flushTask
		select {
		case <-ctx.Done():
			return ctx.Err()
		case <-resolvedTsTicker.C:
			if err := resolvedTsTickFunc(); err != nil {
				return err
			}
		case <-resolvedTsTickCh:
			if err := resolvedTsTickFunc(); err != nil {
				return err
			}
		case task = <-in:

			if task == nil {
				tableID, tableName := util.TableIDFromCtx(ctx)
				log.Debug("Merger input channel closed, exiting",
					zap.Int64("tableID", tableID),
					zap.String("tableName", tableName))
				return nil
			}

			if !task.isEmpty {
				pendingSet.Store(task, nil)
			} // otherwise it is an empty flush

			if lastResolvedArrTs[task.heapSorterID] < task.maxResolvedTs {
				lastResolvedArrTs[task.heapSorterID] = task.maxResolvedTs
			}

			minTemp := uint64(math.MaxUint64)
			for _, ts := range lastResolvedArrTs {
				if minTemp > ts {
					minTemp = ts
				}
			}

			if minTemp > minResolvedTs {
				atomic.StoreUint64(&minResolvedTs, minTemp)
				select {
<<<<<<< HEAD
				case resolvedTsTickCh <- struct{}{}:
				default:
=======
				case resolvedTsNotifierChan <- struct{}{}:
				default:
				}
			}
		}
	})

	errg.Go(func() error {
		resolvedTsTicker := time.NewTicker(time.Second * 1)

		defer resolvedTsTicker.Stop()

		var lastResolvedTs uint64
		resolvedTsTickFunc := func() error {
			curResolvedTs := atomic.LoadUint64(&minResolvedTs)
			if curResolvedTs > lastResolvedTs {
				err := onMinResolvedTsUpdate(curResolvedTs)
				if err != nil {
					return errors.Trace(err)
				}
			} else if curResolvedTs < lastResolvedTs {
				log.Panic("resolved-ts regressed in sorter",
					zap.Uint64("curResolvedTs", curResolvedTs),
					zap.Uint64("lastResolvedTs", lastResolvedTs))
			}
			return nil
		}

		for {
			select {
			case <-ctx.Done():
				return ctx.Err()
			case <-resolvedTsTicker.C:
				if err := resolvedTsTickFunc(); err != nil {
					return err
				}
			case <-resolvedTsNotifierChan:
				if err := resolvedTsTickFunc(); err != nil {
					return err
>>>>>>> 7ae5f0fd
				}
			}
		}
	}
}

func mergerCleanUp(in <-chan *flushTask) {
	for task := range in {
		select {
		case err := <-task.finished:
			_ = printError(err)
		default:
			break
		}

		if task.reader != nil {
			_ = printError(task.reader.resetAndClose())
		}
		_ = printError(task.dealloc())
	}
}

// printError is a helper for tracing errors on function returns
func printError(err error) error {
	if err != nil && errors.Cause(err) != context.Canceled &&
		errors.Cause(err) != context.DeadlineExceeded &&
		!strings.Contains(err.Error(), "context canceled") &&
		!strings.Contains(err.Error(), "context deadline exceeded") &&
		cerrors.ErrAsyncIOCancelled.NotEqual(errors.Cause(err)) {

		log.Warn("Unified Sorter: Error detected", zap.Error(err), zap.Stack("stack"))
	}
	return err
}<|MERGE_RESOLUTION|>--- conflicted
+++ resolved
@@ -403,13 +403,8 @@
 		return nil
 	}
 
-<<<<<<< HEAD
 	resolvedTsTicker := time.NewTicker(time.Second * 1)
 	resolvedTsTickCh := make(chan struct{})
-=======
-	resolvedTsNotifierChan := make(chan struct{}, 1)
-	errg, ctx := errgroup.WithContext(ctx)
->>>>>>> 7ae5f0fd
 
 	defer resolvedTsTicker.Stop()
 
@@ -442,7 +437,6 @@
 				return err
 			}
 		case task = <-in:
-
 			if task == nil {
 				tableID, tableName := util.TableIDFromCtx(ctx)
 				log.Debug("Merger input channel closed, exiting",
@@ -469,50 +463,8 @@
 			if minTemp > minResolvedTs {
 				atomic.StoreUint64(&minResolvedTs, minTemp)
 				select {
-<<<<<<< HEAD
 				case resolvedTsTickCh <- struct{}{}:
 				default:
-=======
-				case resolvedTsNotifierChan <- struct{}{}:
-				default:
-				}
-			}
-		}
-	})
-
-	errg.Go(func() error {
-		resolvedTsTicker := time.NewTicker(time.Second * 1)
-
-		defer resolvedTsTicker.Stop()
-
-		var lastResolvedTs uint64
-		resolvedTsTickFunc := func() error {
-			curResolvedTs := atomic.LoadUint64(&minResolvedTs)
-			if curResolvedTs > lastResolvedTs {
-				err := onMinResolvedTsUpdate(curResolvedTs)
-				if err != nil {
-					return errors.Trace(err)
-				}
-			} else if curResolvedTs < lastResolvedTs {
-				log.Panic("resolved-ts regressed in sorter",
-					zap.Uint64("curResolvedTs", curResolvedTs),
-					zap.Uint64("lastResolvedTs", lastResolvedTs))
-			}
-			return nil
-		}
-
-		for {
-			select {
-			case <-ctx.Done():
-				return ctx.Err()
-			case <-resolvedTsTicker.C:
-				if err := resolvedTsTickFunc(); err != nil {
-					return err
-				}
-			case <-resolvedTsNotifierChan:
-				if err := resolvedTsTickFunc(); err != nil {
-					return err
->>>>>>> 7ae5f0fd
 				}
 			}
 		}
