// Copyright 2021 PingCAP, Inc.
//
// Licensed under the Apache License, Version 2.0 (the "License");
// you may not use this file except in compliance with the License.
// You may obtain a copy of the License at
//
//     http://www.apache.org/licenses/LICENSE-2.0
//
// Unless required by applicable law or agreed to in writing, software
// distributed under the License is distributed on an "AS IS" BASIS,
// See the License for the specific language governing permissions and
// limitations under the License.

package sink

import (
	"context"
	"sort"
	"sync"
	"sync/atomic"
	"time"

	"github.com/pingcap/errors"
	"github.com/pingcap/log"
	"github.com/pingcap/ticdc/cdc/model"
	"github.com/pingcap/ticdc/pkg/util"
	"go.uber.org/zap"
)

type bufferSink struct {
	Sink
	changeFeedCheckpointTs uint64
	tableCheckpointTsMap   sync.Map
	buffer                 map[model.TableID][]*model.RowChangedEvent
	bufferMu               sync.Mutex
	flushTsChan            chan flushMsg
	drawbackChan           chan drawbackMsg
}

func newBufferSink(
	ctx context.Context,
	backendSink Sink,
	errCh chan error,
	checkpointTs model.Ts,
	drawbackChan chan drawbackMsg,
) *bufferSink {
	sink := &bufferSink{
		Sink: backendSink,
		// buffer shares the same flow control with table sink
		buffer:                 make(map[model.TableID][]*model.RowChangedEvent),
		changeFeedCheckpointTs: checkpointTs,
		flushTsChan:            make(chan flushMsg, 128),
		drawbackChan:           drawbackChan,
	}
	go sink.run(ctx, errCh)
	return sink
}

func (b *bufferSink) run(ctx context.Context, errCh chan error) {
	changefeedID := util.ChangefeedIDFromCtx(ctx)
	advertiseAddr := util.CaptureAddrFromCtx(ctx)
	metricFlushDuration := flushRowChangedDuration.WithLabelValues(advertiseAddr, changefeedID, "Flush")
	metricEmitRowDuration := flushRowChangedDuration.WithLabelValues(advertiseAddr, changefeedID, "EmitRow")
	metricBufferSize := bufferChanSizeGauge.WithLabelValues(advertiseAddr, changefeedID)
	metricTotalRows := bufferSinkTotalRowsCountCounter.WithLabelValues(advertiseAddr, changefeedID)
	defer func() {
		flushRowChangedDuration.DeleteLabelValues(advertiseAddr, changefeedID, "Flush")
		flushRowChangedDuration.DeleteLabelValues(advertiseAddr, changefeedID, "EmitRow")
		bufferChanSizeGauge.DeleteLabelValues(advertiseAddr, changefeedID)
		bufferSinkTotalRowsCountCounter.DeleteLabelValues(advertiseAddr, changefeedID)
	}()
	for {
		select {
		case <-ctx.Done():
			err := ctx.Err()
			if err != nil && errors.Cause(err) != context.Canceled {
				errCh <- err
			}
			return
		case drawback := <-b.drawbackChan:
			b.bufferMu.Lock()
			delete(b.buffer, drawback.tableID)
			b.bufferMu.Unlock()
			close(drawback.callback)
		case flushEvent := <-b.flushTsChan:
			b.bufferMu.Lock()
			resolvedTs := flushEvent.resolvedTs
			// find all rows before resolvedTs and emit to backend sink
			for tableID, rows := range b.buffer {
				i := sort.Search(len(rows), func(i int) bool {
					return rows[i].CommitTs > resolvedTs
				})
				metricTotalRows.Add(float64(i))

				start := time.Now()
				err := b.Sink.EmitRowChangedEvents(ctx, rows[:i]...)
				if err != nil {
					b.bufferMu.Unlock()
					if errors.Cause(err) != context.Canceled {
						errCh <- err
					}
					return
				}
				dur := time.Since(start)
				metricEmitRowDuration.Observe(dur.Seconds())

				// put remaining rows back to buffer
				// append to a new, fixed slice to avoid lazy GC
				b.buffer[tableID] = append(make([]*model.RowChangedEvent, 0, len(rows[i:])), rows[i:]...)
			}
			b.bufferMu.Unlock()

			start := time.Now()
			tableID := flushEvent.tableID
			checkpointTs, err := b.Sink.FlushRowChangedEvents(ctx, flushEvent.tableID, resolvedTs)
			if err != nil {
				if errors.Cause(err) != context.Canceled {
					errCh <- err
				}
				return
			}
			b.tableCheckpointTsMap.Store(tableID, checkpointTs)

			dur := time.Since(start)
			metricFlushDuration.Observe(dur.Seconds())
			if dur > 3*time.Second {
				log.Warn("flush row changed events too slow",
					zap.Duration("duration", dur), util.ZapFieldChangefeed(ctx))
			}
		case <-time.After(defaultMetricInterval):
			metricBufferSize.Set(float64(len(b.buffer)))
		}
	}
}

func (b *bufferSink) EmitRowChangedEvents(ctx context.Context, rows ...*model.RowChangedEvent) error {
	select {
	case <-ctx.Done():
		return ctx.Err()
	default:
		if len(rows) == 0 {
			return nil
		}
		tableID := rows[0].Table.TableID
		b.bufferMu.Lock()
		b.buffer[tableID] = append(b.buffer[tableID], rows...)
		b.bufferMu.Unlock()
	}
	return nil
}

func (b *bufferSink) FlushRowChangedEvents(ctx context.Context, tableID model.TableID, resolvedTs uint64) (uint64, error) {
	select {
	case <-ctx.Done():
<<<<<<< HEAD
		return b.getCheckpointTs(tableID), ctx.Err()
=======
		return b.getTableCheckpointTs(tableID), ctx.Err()
>>>>>>> 0b676754
	case b.flushTsChan <- flushMsg{
		tableID:    tableID,
		resolvedTs: resolvedTs,
	}:
	}
<<<<<<< HEAD
	return b.getCheckpointTs(tableID), nil
=======
	return b.getTableCheckpointTs(tableID), nil
>>>>>>> 0b676754
}

type flushMsg struct {
	tableID    model.TableID
	resolvedTs uint64
}

<<<<<<< HEAD
func (b *bufferSink) getCheckpointTs(tableID model.TableID) uint64 {
=======
func (b *bufferSink) getTableCheckpointTs(tableID model.TableID) uint64 {
>>>>>>> 0b676754
	checkPoints, ok := b.tableCheckpointTsMap.Load(tableID)
	if ok {
		return checkPoints.(uint64)
	}
	return atomic.LoadUint64(&b.changeFeedCheckpointTs)
}

<<<<<<< HEAD
=======
// UpdateChangeFeedCheckpointTs update the changeFeedCheckpointTs every processor tick
>>>>>>> 0b676754
func (b *bufferSink) UpdateChangeFeedCheckpointTs(checkpointTs uint64) {
	atomic.StoreUint64(&b.changeFeedCheckpointTs, checkpointTs)
}<|MERGE_RESOLUTION|>--- conflicted
+++ resolved
@@ -152,21 +152,13 @@
 func (b *bufferSink) FlushRowChangedEvents(ctx context.Context, tableID model.TableID, resolvedTs uint64) (uint64, error) {
 	select {
 	case <-ctx.Done():
-<<<<<<< HEAD
-		return b.getCheckpointTs(tableID), ctx.Err()
-=======
 		return b.getTableCheckpointTs(tableID), ctx.Err()
->>>>>>> 0b676754
 	case b.flushTsChan <- flushMsg{
 		tableID:    tableID,
 		resolvedTs: resolvedTs,
 	}:
 	}
-<<<<<<< HEAD
-	return b.getCheckpointTs(tableID), nil
-=======
 	return b.getTableCheckpointTs(tableID), nil
->>>>>>> 0b676754
 }
 
 type flushMsg struct {
@@ -174,11 +166,7 @@
 	resolvedTs uint64
 }
 
-<<<<<<< HEAD
-func (b *bufferSink) getCheckpointTs(tableID model.TableID) uint64 {
-=======
 func (b *bufferSink) getTableCheckpointTs(tableID model.TableID) uint64 {
->>>>>>> 0b676754
 	checkPoints, ok := b.tableCheckpointTsMap.Load(tableID)
 	if ok {
 		return checkPoints.(uint64)
@@ -186,10 +174,7 @@
 	return atomic.LoadUint64(&b.changeFeedCheckpointTs)
 }
 
-<<<<<<< HEAD
-=======
 // UpdateChangeFeedCheckpointTs update the changeFeedCheckpointTs every processor tick
->>>>>>> 0b676754
 func (b *bufferSink) UpdateChangeFeedCheckpointTs(checkpointTs uint64) {
 	atomic.StoreUint64(&b.changeFeedCheckpointTs, checkpointTs)
 }