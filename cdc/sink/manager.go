// Copyright 2021 PingCAP, Inc.
//
// Licensed under the Apache License, Version 2.0 (the "License");
// you may not use this file except in compliance with the License.
// You may obtain a copy of the License at
//
//     http://www.apache.org/licenses/LICENSE-2.0
//
// Unless required by applicable law or agreed to in writing, software
// distributed under the License is distributed on an "AS IS" BASIS,
// See the License for the specific language governing permissions and
// limitations under the License.

package sink

import (
	"context"
	"math"
	"sync"
	"sync/atomic"
	"time"

	"github.com/pingcap/errors"
	"github.com/pingcap/log"
	"github.com/pingcap/ticdc/cdc/model"
	"github.com/pingcap/ticdc/cdc/redo"
	"github.com/prometheus/client_golang/prometheus"
	"go.uber.org/zap"
)

const (
	defaultMetricInterval = time.Second * 15
)

// Manager manages table sinks, maintains the relationship between table sinks and backendSink.
type Manager struct {
	backendSink            Sink
	tableCheckpointTsMap   sync.Map
	tableSinks             map[model.TableID]*tableSink
	tableSinksMu           sync.Mutex
	changeFeedCheckpointTs uint64

	flushMu  sync.Mutex
	flushing int64

	drawbackChan chan drawbackMsg

	captureAddr               string
	changefeedID              model.ChangeFeedID
	metricsTableSinkTotalRows prometheus.Counter
}

// NewManager creates a new Sink manager
func NewManager(
	ctx context.Context, backendSink Sink, errCh chan error, checkpointTs model.Ts,
	captureAddr string, changefeedID model.ChangeFeedID,
) *Manager {
	drawbackChan := make(chan drawbackMsg, 16)
	return &Manager{
		backendSink:               newBufferSink(ctx, backendSink, errCh, checkpointTs, drawbackChan),
		changeFeedCheckpointTs:    checkpointTs,
		tableSinks:                make(map[model.TableID]*tableSink),
		drawbackChan:              drawbackChan,
		captureAddr:               captureAddr,
		changefeedID:              changefeedID,
		metricsTableSinkTotalRows: tableSinkTotalRowsCountCounter.WithLabelValues(captureAddr, changefeedID),
	}
}

// CreateTableSink creates a table sink
func (m *Manager) CreateTableSink(tableID model.TableID, checkpointTs model.Ts, redoManager redo.LogManager) Sink {
	m.tableSinksMu.Lock()
	defer m.tableSinksMu.Unlock()
	if _, exist := m.tableSinks[tableID]; exist {
		log.Panic("the table sink already exists", zap.Uint64("tableID", uint64(tableID)))
	}
	sink := &tableSink{
		tableID:     tableID,
		manager:     m,
		buffer:      make([]*model.RowChangedEvent, 0, 128),
		emittedTs:   checkpointTs,
		redoManager: redoManager,
	}
	m.tableSinks[tableID] = sink
	return sink
}

// Close closes the Sink manager and backend Sink, this method can be reentrantly called
func (m *Manager) Close(ctx context.Context) error {
	tableSinkTotalRowsCountCounter.DeleteLabelValues(m.captureAddr, m.changefeedID)
	if m.backendSink != nil {
		return m.backendSink.Close(ctx)
	}
	return nil
}

func (m *Manager) getMinEmittedTs(tableID model.TableID) model.Ts {
	m.tableSinksMu.Lock()
	defer m.tableSinksMu.Unlock()
	if len(m.tableSinks) == 0 {
		return m.getCheckpointTs(tableID)
	}
	minTs := model.Ts(math.MaxUint64)
	for _, tblSink := range m.tableSinks {
		resolvedTs := tblSink.getResolvedTs()
		if minTs > resolvedTs {
			minTs = resolvedTs
		}
	}
	return minTs
}

func (m *Manager) flushBackendSink(ctx context.Context, tableID model.TableID) (model.Ts, error) {
	// NOTICE: Because all table sinks will try to flush backend sink,
	// which will cause a lot of lock contention and blocking in high concurrency cases.
	// So here we use flushing as a lightweight lock to improve the lock competition problem.
	if !atomic.CompareAndSwapInt64(&m.flushing, 0, 1) {
		return m.getCheckpointTs(tableID), nil
	}
	m.flushMu.Lock()
	defer func() {
		m.flushMu.Unlock()
		atomic.StoreInt64(&m.flushing, 0)
	}()
	minEmittedTs := m.getMinEmittedTs(tableID)
	checkpointTs, err := m.backendSink.FlushRowChangedEvents(ctx, tableID, minEmittedTs)
	if err != nil {
		return m.getCheckpointTs(tableID), errors.Trace(err)
	}
	m.tableCheckpointTsMap.Store(tableID, checkpointTs)
	return checkpointTs, nil
}

func (m *Manager) destroyTableSink(ctx context.Context, tableID model.TableID) error {
	m.tableSinksMu.Lock()
	delete(m.tableSinks, tableID)
	m.tableSinksMu.Unlock()
	callback := make(chan struct{})
	select {
	case <-ctx.Done():
		return ctx.Err()
	case m.drawbackChan <- drawbackMsg{tableID: tableID, callback: callback}:
	}
	select {
	case <-ctx.Done():
		return ctx.Err()
	case <-callback:
	}
	return m.backendSink.Barrier(ctx, tableID)
}

func (m *Manager) getCheckpointTs(tableID model.TableID) uint64 {
	checkPoints, ok := m.tableCheckpointTsMap.Load(tableID)
	if ok {
		return checkPoints.(uint64)
	}
	// cannot find table level checkpointTs because of no table level resolvedTs flush task finished successfully,
	// for example: first time to flush resolvedTs but cannot get the flush lock, return changefeed level checkpointTs is safe
<<<<<<< HEAD
	return m.changeFeedCheckpointTs
=======
	return atomic.LoadUint64(&m.changeFeedCheckpointTs)
}

func (m *Manager) UpdateChangeFeedCheckpointTs(checkpointTs uint64) {
	atomic.StoreUint64(&m.changeFeedCheckpointTs, checkpointTs)
>>>>>>> 88984b52
}

type drawbackMsg struct {
	tableID  model.TableID
	callback chan struct{}
}<|MERGE_RESOLUTION|>--- conflicted
+++ resolved
@@ -156,15 +156,11 @@
 	}
 	// cannot find table level checkpointTs because of no table level resolvedTs flush task finished successfully,
 	// for example: first time to flush resolvedTs but cannot get the flush lock, return changefeed level checkpointTs is safe
-<<<<<<< HEAD
-	return m.changeFeedCheckpointTs
-=======
 	return atomic.LoadUint64(&m.changeFeedCheckpointTs)
 }
 
 func (m *Manager) UpdateChangeFeedCheckpointTs(checkpointTs uint64) {
 	atomic.StoreUint64(&m.changeFeedCheckpointTs, checkpointTs)
->>>>>>> 88984b52
 }
 
 type drawbackMsg struct {
