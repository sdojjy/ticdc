--- conflicted
+++ resolved
@@ -141,30 +141,6 @@
 	}()
 
 	lastResolvedTs := p.checkpointTs
-<<<<<<< HEAD
-	g.Go(func() error {
-		metricsTicker := time.NewTicker(15 * time.Second)
-		defer metricsTicker.Stop()
-		output := func(raw *model.RawKVEntry) error {
-			// even after https://github.com/pingcap/tiflow/pull/2038, kv client
-			// could still miss region change notification, which leads to resolved
-			// ts update missing in puller, however resolved ts fallback here can
-			// be ignored since no late data is received and the guarantee of
-			// resolved ts is not broken.
-			if raw.CRTs < p.resolvedTs || (raw.CRTs == p.resolvedTs && raw.OpType != model.OpTypeResolved) {
-				log.Warn("The CRTs is fallen back in puller",
-					zap.Reflect("row", raw),
-					zap.Uint64("CRTs", raw.CRTs),
-					zap.Uint64("resolvedTs", p.resolvedTs),
-					zap.Int64("tableID", tableID))
-				return nil
-			}
-			select {
-			case <-ctx.Done():
-				return errors.Trace(ctx.Err())
-			case p.outputCh <- raw:
-			}
-=======
 	metricsTicker := time.NewTicker(15 * time.Second)
 	defer metricsTicker.Stop()
 	output := func(raw *model.RawKVEntry) error {
@@ -179,7 +155,6 @@
 				zap.Uint64("CRTs", raw.CRTs),
 				zap.Uint64("resolvedTs", p.resolvedTs),
 				zap.Int64("tableID", tableID))
->>>>>>> 2592e989
 			return nil
 		}
 		select {
@@ -190,21 +165,6 @@
 		return nil
 	}
 
-<<<<<<< HEAD
-		start := time.Now()
-		initialized := false
-		for {
-			var e model.RegionFeedEvent
-			select {
-			case <-metricsTicker.C:
-				metricEventChanSize.Observe(float64(len(eventCh)))
-				metricOutputChanSize.Observe(float64(len(p.outputCh)))
-				metricPullerResolvedTs.Set(float64(oracle.ExtractPhysical(atomic.LoadUint64(&p.resolvedTs))))
-				continue
-			case e = <-eventCh:
-			case <-ctx.Done():
-				return errors.Trace(ctx.Err())
-=======
 	start := time.Now()
 	initialized := false
 	for {
@@ -223,7 +183,6 @@
 			metricTxnCollectCounterKv.Inc()
 			if err := output(e.Val); err != nil {
 				return errors.Trace(err)
->>>>>>> 2592e989
 			}
 		} else if e.Resolved != nil {
 			metricTxnCollectCounterResolved.Inc()
