--- conflicted
+++ resolved
@@ -42,11 +42,7 @@
 	seekTempResult []*skipListNode
 
 	cachedRegions                     map[uint64]*skipListNode
-<<<<<<< HEAD
-	metricResolvedRegionCachedCounter prometheus.Counter
-=======
 	metricResolvedRegionMissedCounter prometheus.Counter
->>>>>>> 0f2a2539
 }
 
 // NewFrontier creates Frontier from the given spans.
@@ -54,11 +50,7 @@
 // So we use set it as util.UpperBoundKey, the means the real use case *should not* have an
 // End key bigger than util.UpperBoundKey
 func NewFrontier(checkpointTs uint64,
-<<<<<<< HEAD
-	metricResolvedRegionCachedCounter prometheus.Counter,
-=======
 	metricResolvedRegionMissedCounter prometheus.Counter,
->>>>>>> 0f2a2539
 	spans ...regionspan.ComparableSpan,
 ) Frontier {
 	s := &spanFrontier{
@@ -66,11 +58,7 @@
 		seekTempResult: make(seekResult, maxHeight),
 		cachedRegions:  map[uint64]*skipListNode{},
 
-<<<<<<< HEAD
-		metricResolvedRegionCachedCounter: metricResolvedRegionCachedCounter,
-=======
 		metricResolvedRegionMissedCounter: metricResolvedRegionMissedCounter,
->>>>>>> 0f2a2539
 	}
 	firstSpan := true
 	for _, span := range spans {
@@ -95,15 +83,6 @@
 func (s *spanFrontier) Forward(regionID uint64, span regionspan.ComparableSpan, ts uint64) {
 	// it's the fast part to detect if the region is split or merged,
 	// if not we can update the minTsHeap with use new ts directly
-<<<<<<< HEAD
-	if n, ok := s.cachedRegions[regionID]; ok && n.regionID > 0 && n.end != nil {
-		if regionID == n.regionID && bytes.Equal(n.Key(), span.Start) && bytes.Equal(n.End(), span.End) {
-			s.minTsHeap.UpdateKey(n.Value(), ts)
-			s.metricResolvedRegionCachedCounter.Inc()
-			return
-		}
-	}
-=======
 	if n, ok := s.cachedRegions[regionID]; ok && n.regionID != fakeRegionID && n.end != nil {
 		if bytes.Equal(n.Key(), span.Start) && bytes.Equal(n.End(), span.End) {
 			s.minTsHeap.UpdateKey(n.Value(), ts)
@@ -111,7 +90,6 @@
 		}
 	}
 	s.metricResolvedRegionMissedCounter.Inc()
->>>>>>> 0f2a2539
 	s.insert(regionID, span, ts)
 }
 
@@ -127,11 +105,7 @@
 	if next != nil {
 		if bytes.Equal(seekRes.Node().Key(), span.Start) && bytes.Equal(next.Key(), span.End) {
 			s.minTsHeap.UpdateKey(seekRes.Node().Value(), ts)
-<<<<<<< HEAD
-			if regionID > 0 {
-=======
 			if regionID != fakeRegionID {
->>>>>>> 0f2a2539
 				s.cachedRegions[regionID] = seekRes.Node()
 				s.cachedRegions[regionID].regionID = regionID
 				s.cachedRegions[regionID].end = next.key
