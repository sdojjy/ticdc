--- conflicted
+++ resolved
@@ -1208,7 +1208,6 @@
 		}
 		if cevent.ResolvedTs != nil {
 			metricSendEventBatchResolvedSize.Observe(float64(len(cevent.ResolvedTs.Regions)))
-<<<<<<< HEAD
 			p, _, err := s.client.pd.GetTS(ctx)
 			if err == nil {
 				currentTs := oracle.GetTimeFromTS(oracle.ComposeTS(p, 0))
@@ -1216,10 +1215,7 @@
 				checkpointLag := float64(oracle.GetPhysical(currentTs)-phyCkpTs) / 1e3
 				metricChangefeedResolvedLagGauge.Observe(checkpointLag)
 			}
-			err = s.sendResolvedTs(ctx, cevent.ResolvedTs, worker, addr)
-=======
 			err = s.sendResolvedTs(ctx, cevent.ResolvedTs, worker)
->>>>>>> 5df13d9e
 			if err != nil {
 				return err
 			}
