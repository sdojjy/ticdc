--- conflicted
+++ resolved
@@ -391,11 +391,7 @@
 
 		err = c.runEtcdWorker(ownerCtx, owner,
 			orchestrator.NewGlobalState(c.EtcdClient.ClusterID),
-<<<<<<< HEAD
-			ownerFlushInterval, "owner")
-=======
 			ownerFlushInterval, util.RoleOwner.String())
->>>>>>> bc3738cb
 		c.setOwner(nil)
 		log.Info("run owner exited", zap.Error(err))
 		// if owner exits, resign the owner key
