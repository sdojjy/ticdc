--- conflicted
+++ resolved
@@ -342,29 +342,6 @@
 	return &clone
 }
 
-<<<<<<< HEAD
-// CaptureID is the type for capture ID
-type CaptureID = string
-
-// ChangeFeedID is the type for change feed ID
-type ChangeFeedID struct {
-	Namespace string `json:"namespace"`
-	ID        string `json:"id"`
-}
-
-func NewDefaultChangefeedID(id string) ChangeFeedID {
-	return ChangeFeedID{
-		Namespace: "default",
-		ID:        id,
-	}
-}
-
-func (c ChangeFeedID) String() string {
-	return fmt.Sprintf("%s-%s", c.Namespace, c.ID)
-}
-
-=======
->>>>>>> a74c6110
 // TableID is the ID of the table
 type TableID = int64
 
