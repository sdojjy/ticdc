// Copyright 2020 PingCAP, Inc.
//
// Licensed under the Apache License, Version 2.0 (the "License");
// you may not use this file except in compliance with the License.
// You may obtain a copy of the License at
//
//     http://www.apache.org/licenses/LICENSE-2.0
//
// Unless required by applicable law or agreed to in writing, software
// distributed under the License is distributed on an "AS IS" BASIS,
// See the License for the specific language governing permissions and
// limitations under the License.

// This is a program that drives the CDC cluster to move a table
package main

import (
	"bytes"
	"context"
	"encoding/json"
	"flag"
	"fmt"
	"io"
	"io/ioutil"
	"net/http"
	"strings"
	"time"

	"github.com/pingcap/errors"
	"github.com/pingcap/log"
	"github.com/pingcap/tiflow/cdc/model"
	cerrors "github.com/pingcap/tiflow/pkg/errors"
	"github.com/pingcap/tiflow/pkg/etcd"
	"github.com/pingcap/tiflow/pkg/httputil"
	"github.com/pingcap/tiflow/pkg/retry"
	"github.com/pingcap/tiflow/pkg/security"
	"go.etcd.io/etcd/client/pkg/v3/logutil"
	clientv3 "go.etcd.io/etcd/client/v3"
	"go.uber.org/zap"
	"go.uber.org/zap/zapcore"
	"google.golang.org/grpc"
	"google.golang.org/grpc/backoff"
)

var (
	pd       = flag.String("pd", "http://127.0.0.1:2379", "PD address and port")
	logLevel = flag.String("log-level", "debug", "Set log level of the logger")
)

const (
	maxCheckSourceEmptyRetries = 30
)

// This program moves all tables replicated by a certain capture to other captures,
// and makes sure that the original capture becomes empty.
func main() {
	flag.Parse()
	if strings.ToLower(*logLevel) == "debug" {
		log.SetLevel(zapcore.DebugLevel)
	}

	log.Info("table mover started")
	ctx, cancel := context.WithTimeout(context.Background(), 5*time.Minute)
	defer cancel()

	cluster, err := newCluster(ctx, *pd)
	if err != nil {
		log.Fatal("failed to create cluster info", zap.Error(err))
	}
	err = retry.Do(ctx, func() error {
		err := cluster.refreshInfo(ctx)
		if err != nil {
			log.Warn("error refreshing cluster info", zap.Error(err))
		}

		log.Info("task status", zap.Reflect("status", cluster.captures))

		if len(cluster.captures) <= 1 {
			return errors.New("too few captures")
		}
		return nil
	}, retry.WithBackoffBaseDelay(100), retry.WithMaxTries(20), retry.WithIsRetryableErr(cerrors.IsRetryableError))

	if err != nil {
		log.Fatal("Fail to get captures", zap.Error(err))
	}

	var sourceCapture string

	for capture, tables := range cluster.captures {
		if len(tables) == 0 {
			continue
		}
		sourceCapture = capture
		break
	}

	var targetCapture string

	for candidateCapture := range cluster.captures {
		if candidateCapture != sourceCapture {
			targetCapture = candidateCapture
		}
	}

	if targetCapture == "" {
		log.Fatal("no target, unexpected")
	}

	err = cluster.moveAllTables(ctx, sourceCapture, targetCapture)
	if err != nil {
		log.Fatal("failed to move tables", zap.Error(err))
	}

	log.Info("all tables are moved", zap.String("sourceCapture", sourceCapture), zap.String("targetCapture", targetCapture))
}

type tableInfo struct {
	ID         int64
	Changefeed string
}

type cluster struct {
	ownerAddr  string
	captures   map[string][]*tableInfo
	cdcEtcdCli etcd.CDCEtcdClient
}

func newCluster(ctx context.Context, pd string) (*cluster, error) {
	logConfig := logutil.DefaultZapLoggerConfig
	logConfig.Level = zap.NewAtomicLevelAt(zapcore.ErrorLevel)

	etcdCli, err := clientv3.New(clientv3.Config{
		Endpoints:   []string{pd},
		TLS:         nil,
		Context:     ctx,
		LogConfig:   &logConfig,
		DialTimeout: 5 * time.Second,
		DialOptions: []grpc.DialOption{
			grpc.WithInsecure(),
			grpc.WithBlock(),
			grpc.WithConnectParams(grpc.ConnectParams{
				Backoff: backoff.Config{
					BaseDelay:  time.Second,
					Multiplier: 1.1,
					Jitter:     0.1,
					MaxDelay:   3 * time.Second,
				},
				MinConnectTimeout: 3 * time.Second,
			}),
		},
	})
	if err != nil {
		return nil, errors.Trace(err)
	}

	cdcEtcdCli, err := etcd.NewCDCEtcdClient(ctx, etcdCli, etcd.DefaultCDCClusterID)
	if err != nil {
		return nil, errors.Trace(err)
	}
	ret := &cluster{
		ownerAddr:  "",
		captures:   nil,
<<<<<<< HEAD
		cdcEtcdCli: etcd.NewCDCEtcdClient(ctx, etcdCli, etcd.DefaultCDCClusterID),
=======
		cdcEtcdCli: cdcEtcdCli,
>>>>>>> b344270e
	}

	log.Info("new cluster initialized")

	return ret, nil
}

func (c *cluster) moveAllTables(ctx context.Context, sourceCapture, targetCapture string) error {
	// move all tables to another capture
	for _, table := range c.captures[sourceCapture] {
		err := moveTable(ctx, c.ownerAddr, table.Changefeed, targetCapture, table.ID)
		if err != nil {
			log.Warn("failed to move table", zap.Error(err))
			continue
		}

		log.Info("moved table successful", zap.Int64("tableID", table.ID))
	}

	for counter := 0; counter < maxCheckSourceEmptyRetries; counter++ {
		err := retry.Do(ctx, func() error {
			return c.refreshInfo(ctx)
		}, retry.WithBackoffBaseDelay(100), retry.WithMaxTries(5+1), retry.WithIsRetryableErr(cerrors.IsRetryableError))
		if err != nil {
			log.Warn("error refreshing cluster info", zap.Error(err))
		}

		tables, ok := c.captures[sourceCapture]
		if !ok {
			log.Warn("source capture is gone", zap.String("sourceCapture", sourceCapture))
			return errors.New("source capture is gone")
		}

		if len(tables) == 0 {
			log.Info("source capture is now empty", zap.String("sourceCapture", sourceCapture))
			break
		}

		if counter != maxCheckSourceEmptyRetries {
			log.Debug("source capture is not empty, will try again", zap.String("sourceCapture", sourceCapture))
			time.Sleep(time.Second * 10)
		} else {
			return errors.New("source capture is not empty after retries")
		}
	}

	return nil
}

func (c *cluster) refreshInfo(ctx context.Context) error {
	ownerID, err := c.cdcEtcdCli.GetOwnerID(ctx,
		etcd.CaptureOwnerKey(c.cdcEtcdCli.ClusterID))
	if err != nil {
		return errors.Trace(err)
	}

	log.Debug("retrieved owner ID", zap.String("ownerID", ownerID))

	captureInfo, err := c.cdcEtcdCli.GetCaptureInfo(ctx, ownerID)
	if err != nil {
		return errors.Trace(err)
	}

	log.Debug("retrieved owner addr", zap.String("ownerAddr", captureInfo.AdvertiseAddr))
	c.ownerAddr = captureInfo.AdvertiseAddr

	_, changefeeds, err := c.cdcEtcdCli.GetChangeFeeds(ctx)
	if err != nil {
		return errors.Trace(err)
	}
	if len(changefeeds) == 0 {
		return errors.New("No changefeed")
	}

	log.Debug("retrieved changefeeds", zap.Reflect("changefeeds", changefeeds))
	var changefeed string
	for k := range changefeeds {
		changefeed = k.ID
		break
	}

	c.captures = make(map[string][]*tableInfo)
	_, captures, err := c.cdcEtcdCli.GetCaptures(ctx)
	if err != nil {
		return errors.Trace(err)
	}
	for _, capture := range captures {
		c.captures[capture.ID] = make([]*tableInfo, 0)
		processorDetails, err := queryProcessor(c.ownerAddr, changefeed, capture.ID)
		if err != nil {
			return errors.Trace(err)
		}

		log.Debug("retrieved processor details",
			zap.String("changefeed", changefeed),
			zap.String("captureID", capture.ID),
			zap.Any("processorDetail", processorDetails))
		for _, tableID := range processorDetails.Tables {
			c.captures[capture.ID] = append(c.captures[capture.ID], &tableInfo{
				ID:         tableID,
				Changefeed: changefeed,
			})
		}
	}
	return nil
}

// queryProcessor invokes the following API to get the mapping from
// captureIDs to tableIDs:
//     GET /api/v1/processors/{changefeed_id}/{capture_id}
func queryProcessor(
	apiEndpoint string,
	changefeed string,
	captureID string,
) (*model.ProcessorDetail, error) {
	httpClient, err := httputil.NewClient(&security.Credential{ /* no TLS */ })
	if err != nil {
		return nil, errors.Trace(err)
	}

	ctx, cancel := context.WithTimeout(context.Background(), 3*time.Second)
	defer cancel()
	requestURL := fmt.Sprintf("http://%s/api/v1/processors/%s/%s", apiEndpoint, changefeed, captureID)
	resp, err := httpClient.Get(ctx, requestURL)
	if err != nil {
		return nil, errors.Trace(err)
	}
	defer func() {
		_ = resp.Body.Close()
	}()
	if resp.StatusCode < 200 || resp.StatusCode >= 300 {
		return nil, errors.Trace(
			errors.Errorf("HTTP API returned error status: %d, url: %s", resp.StatusCode, requestURL))
	}

	bodyBytes, err := ioutil.ReadAll(resp.Body)
	if err != nil {
		return nil, errors.Trace(err)
	}

	var ret model.ProcessorDetail
	err = json.Unmarshal(bodyBytes, &ret)
	if err != nil {
		return nil, errors.Trace(err)
	}

	return &ret, nil
}

func moveTable(ctx context.Context, ownerAddr string, changefeed string, target string, tableID int64) error {
	formStr := fmt.Sprintf("cf-id=%s&target-cp-id=%s&table-id=%d", changefeed, target, tableID)
	log.Debug("preparing HTTP API call to owner", zap.String("formStr", formStr))
	rd := bytes.NewReader([]byte(formStr))
	req, err := http.NewRequestWithContext(ctx, "POST", "http://"+ownerAddr+"/capture/owner/move_table", rd)
	if err != nil {
		return errors.Trace(err)
	}

	req.Header.Set("Content-Type", "application/x-www-form-urlencoded")
	resp, err := http.DefaultClient.Do(req)
	if err != nil {
		return errors.Trace(err)
	}

	if resp.StatusCode < 200 || resp.StatusCode >= 300 {
		body, err := io.ReadAll(resp.Body)
		if err != nil {
			return errors.Trace(err)
		}
		log.Warn("http error", zap.ByteString("body", body))
		return errors.New(resp.Status)
	}

	return nil
}<|MERGE_RESOLUTION|>--- conflicted
+++ resolved
@@ -161,11 +161,7 @@
 	ret := &cluster{
 		ownerAddr:  "",
 		captures:   nil,
-<<<<<<< HEAD
-		cdcEtcdCli: etcd.NewCDCEtcdClient(ctx, etcdCli, etcd.DefaultCDCClusterID),
-=======
 		cdcEtcdCli: cdcEtcdCli,
->>>>>>> b344270e
 	}
 
 	log.Info("new cluster initialized")
