// Copyright 2020 PingCAP, Inc.
//
// Licensed under the Apache License, Version 2.0 (the "License");
// you may not use this file except in compliance with the License.
// You may obtain a copy of the License at
//
//     http://www.apache.org/licenses/LICENSE-2.0
//
// Unless required by applicable law or agreed to in writing, software
// distributed under the License is distributed on an "AS IS" BASIS,
// See the License for the specific language governing permissions and
// limitations under the License.

package etcd

import (
	"context"
	"fmt"
	"net/url"
	"strings"
	"time"

	"github.com/pingcap/errors"
	"github.com/pingcap/log"
	"github.com/prometheus/client_golang/prometheus"
	"github.com/tikv/pd/pkg/tempurl"
	"go.etcd.io/etcd/api/v3/mvccpb"
	"go.etcd.io/etcd/api/v3/v3rpc/rpctypes"
	clientv3 "go.etcd.io/etcd/client/v3"
	"go.etcd.io/etcd/client/v3/concurrency"
	"go.etcd.io/etcd/server/v3/embed"
	"go.uber.org/zap"
	"google.golang.org/grpc/codes"

	"github.com/pingcap/tiflow/cdc/model"
	cerror "github.com/pingcap/tiflow/pkg/errors"
)

// DefaultCDCClusterID is the default value of cdc cluster id
const DefaultCDCClusterID = "default"

// CaptureOwnerKey is the capture owner path that is saved to etcd
func CaptureOwnerKey(clusterID string) string {
	return BaseKey(clusterID) + metaPrefix + "/owner"
}

// CaptureInfoKeyPrefix is the capture info path that is saved to etcd
func CaptureInfoKeyPrefix(clusterID string) string {
	return BaseKey(clusterID) + metaPrefix + captureKey
}

// TaskPositionKeyPrefix is the prefix of task position keys
func TaskPositionKeyPrefix(clusterID, namespace string) string {
	return NamespacedPrefix(clusterID, namespace) + taskPositionKey
}

// JobKeyPrefix is the prefix of job keys
func JobKeyPrefix(clusterID, namespace string) string {
	return NamespacedPrefix(clusterID, namespace) + jobKey
}

// GetEtcdKeyChangeFeedList returns the prefix key of all changefeed config
func GetEtcdKeyChangeFeedList(clusterID, namespace string) string {
	return fmt.Sprintf("%s/changefeed/info", NamespacedPrefix(clusterID, namespace))
}

// GetEtcdKeyChangeFeedInfo returns the key of a changefeed config
func GetEtcdKeyChangeFeedInfo(clusterID string, changefeedID model.ChangeFeedID) string {
	return fmt.Sprintf("%s/%s", GetEtcdKeyChangeFeedList(clusterID,
		changefeedID.Namespace), changefeedID.ID)
}

// GetEtcdKeyTaskPosition returns the key of a task position
func GetEtcdKeyTaskPosition(clusterID string,
	changefeedID model.ChangeFeedID,
	captureID string,
) string {
	return TaskPositionKeyPrefix(clusterID, changefeedID.Namespace) +
		"/" + captureID + "/" + changefeedID.ID
}

// GetEtcdKeyCaptureInfo returns the key of a capture info
func GetEtcdKeyCaptureInfo(clusterID, id string) string {
	return CaptureInfoKeyPrefix(clusterID) + "/" + id
}

// GetEtcdKeyJob returns the key for a job status
func GetEtcdKeyJob(clusterID string, changeFeedID model.ChangeFeedID) string {
	return JobKeyPrefix(clusterID, changeFeedID.Namespace) + "/" + changeFeedID.ID
}

// CDCEtcdClient is a wrap of etcd client
type CDCEtcdClient struct {
<<<<<<< HEAD
	Client    *Client
	ClusterID string
=======
	Client        *Client
	ClusterID     string
	etcdClusterID uint64
>>>>>>> b344270e
}

// NewCDCEtcdClient returns a new CDCEtcdClient
func NewCDCEtcdClient(ctx context.Context,
	cli *clientv3.Client,
	clusterID string,
<<<<<<< HEAD
) CDCEtcdClient {
=======
) (CDCEtcdClient, error) {
>>>>>>> b344270e
	metrics := map[string]prometheus.Counter{
		EtcdPut:    etcdRequestCounter.WithLabelValues(EtcdPut),
		EtcdGet:    etcdRequestCounter.WithLabelValues(EtcdGet),
		EtcdDel:    etcdRequestCounter.WithLabelValues(EtcdDel),
		EtcdTxn:    etcdRequestCounter.WithLabelValues(EtcdTxn),
		EtcdGrant:  etcdRequestCounter.WithLabelValues(EtcdGrant),
		EtcdRevoke: etcdRequestCounter.WithLabelValues(EtcdRevoke),
	}
<<<<<<< HEAD
	return CDCEtcdClient{
		Client:    Wrap(cli, metrics),
		ClusterID: clusterID,
	}
=======
	resp, err := cli.MemberList(ctx)
	if err != nil {
		return CDCEtcdClient{}, err
	}
	return CDCEtcdClient{
		etcdClusterID: resp.Header.ClusterId,
		Client:        Wrap(cli, metrics),
		ClusterID:     clusterID,
	}, nil
>>>>>>> b344270e
}

// Close releases resources in CDCEtcdClient
func (c CDCEtcdClient) Close() error {
	return c.Client.Unwrap().Close()
}

// ClearAllCDCInfo delete all keys created by CDC
func (c CDCEtcdClient) ClearAllCDCInfo(ctx context.Context) error {
	_, err := c.Client.Delete(ctx, BaseKey(c.ClusterID), clientv3.WithPrefix())
	return cerror.WrapError(cerror.ErrPDEtcdAPIError, err)
}

// GetAllCDCInfo get all keys created by CDC
func (c CDCEtcdClient) GetAllCDCInfo(ctx context.Context) ([]*mvccpb.KeyValue, error) {
	resp, err := c.Client.Get(ctx, BaseKey(c.ClusterID), clientv3.WithPrefix())
	if err != nil {
		return nil, cerror.WrapError(cerror.ErrPDEtcdAPIError, err)
	}
	return resp.Kvs, nil
}

// GetChangeFeeds returns kv revision and a map mapping from changefeedID to changefeed detail mvccpb.KeyValue
func (c CDCEtcdClient) GetChangeFeeds(ctx context.Context) (
	int64,
	map[model.ChangeFeedID]*mvccpb.KeyValue, error,
) {
	// todo: support namespace
	key := GetEtcdKeyChangeFeedList(c.ClusterID, model.DefaultNamespace)

	resp, err := c.Client.Get(ctx, key, clientv3.WithPrefix())
	if err != nil {
		return 0, nil, cerror.WrapError(cerror.ErrPDEtcdAPIError, err)
	}
	revision := resp.Header.Revision
	details := make(map[model.ChangeFeedID]*mvccpb.KeyValue, resp.Count)
	for _, kv := range resp.Kvs {
		id, err := extractKeySuffix(string(kv.Key))
		if err != nil {
			return 0, nil, err
		}
		details[model.DefaultChangeFeedID(id)] = kv
	}
	return revision, details, nil
}

// GetAllChangeFeedInfo queries all changefeed information
func (c CDCEtcdClient) GetAllChangeFeedInfo(ctx context.Context) (
	map[model.ChangeFeedID]*model.ChangeFeedInfo, error,
) {
	_, details, err := c.GetChangeFeeds(ctx)
	if err != nil {
		return nil, errors.Trace(err)
	}
	allFeedInfo := make(map[model.ChangeFeedID]*model.ChangeFeedInfo, len(details))
	for id, rawDetail := range details {
		info := &model.ChangeFeedInfo{}
		if err := info.Unmarshal(rawDetail.Value); err != nil {
			return nil, errors.Trace(err)
		}
		allFeedInfo[id] = info
	}

	return allFeedInfo, nil
}

// GetChangeFeedInfo queries the config of a given changefeed
func (c CDCEtcdClient) GetChangeFeedInfo(ctx context.Context,
	id model.ChangeFeedID,
) (*model.ChangeFeedInfo, error) {
	key := GetEtcdKeyChangeFeedInfo(c.ClusterID, id)
	resp, err := c.Client.Get(ctx, key)
	if err != nil {
		return nil, cerror.WrapError(cerror.ErrPDEtcdAPIError, err)
	}
	if resp.Count == 0 {
		return nil, cerror.ErrChangeFeedNotExists.GenWithStackByArgs(key)
	}
	detail := &model.ChangeFeedInfo{}
	err = detail.Unmarshal(resp.Kvs[0].Value)
	return detail, errors.Trace(err)
}

// DeleteChangeFeedInfo deletes a changefeed config from etcd
func (c CDCEtcdClient) DeleteChangeFeedInfo(ctx context.Context,
	id model.ChangeFeedID,
) error {
	key := GetEtcdKeyChangeFeedInfo(c.ClusterID, id)
	_, err := c.Client.Delete(ctx, key)
	return cerror.WrapError(cerror.ErrPDEtcdAPIError, err)
}

// GetAllChangeFeedStatus queries all changefeed job status
func (c CDCEtcdClient) GetAllChangeFeedStatus(ctx context.Context) (
	map[model.ChangeFeedID]*model.ChangeFeedStatus, error,
) {
	// todo: support namespace
	key := JobKeyPrefix(c.ClusterID, model.DefaultNamespace)
	resp, err := c.Client.Get(ctx, key, clientv3.WithPrefix())
	if err != nil {
		return nil, cerror.WrapError(cerror.ErrPDEtcdAPIError, err)
	}
	statuses := make(map[model.ChangeFeedID]*model.ChangeFeedStatus, resp.Count)
	for _, rawKv := range resp.Kvs {
		changefeedID, err := extractKeySuffix(string(rawKv.Key))
		if err != nil {
			return nil, err
		}
		status := &model.ChangeFeedStatus{}
		err = status.Unmarshal(rawKv.Value)
		if err != nil {
			return nil, errors.Trace(err)
		}
		statuses[model.DefaultChangeFeedID(changefeedID)] = status
	}
	return statuses, nil
}

// GetChangeFeedStatus queries the checkpointTs and resovledTs of a given changefeed
func (c CDCEtcdClient) GetChangeFeedStatus(ctx context.Context,
	id model.ChangeFeedID,
) (*model.ChangeFeedStatus, int64, error) {
	key := GetEtcdKeyJob(c.ClusterID, id)
	resp, err := c.Client.Get(ctx, key)
	if err != nil {
		return nil, 0, cerror.WrapError(cerror.ErrPDEtcdAPIError, err)
	}
	if resp.Count == 0 {
		return nil, 0, cerror.ErrChangeFeedNotExists.GenWithStackByArgs(key)
	}
	info := &model.ChangeFeedStatus{}
	err = info.Unmarshal(resp.Kvs[0].Value)
	return info, resp.Kvs[0].ModRevision, errors.Trace(err)
}

// GetCaptures returns kv revision and CaptureInfo list
func (c CDCEtcdClient) GetCaptures(ctx context.Context) (int64, []*model.CaptureInfo, error) {
	key := CaptureInfoKeyPrefix(c.ClusterID)

	resp, err := c.Client.Get(ctx, key, clientv3.WithPrefix())
	if err != nil {
		return 0, nil, cerror.WrapError(cerror.ErrPDEtcdAPIError, err)
	}
	revision := resp.Header.Revision
	infos := make([]*model.CaptureInfo, 0, resp.Count)
	for _, kv := range resp.Kvs {
		info := &model.CaptureInfo{}
		err := info.Unmarshal(kv.Value)
		if err != nil {
			return 0, nil, errors.Trace(err)
		}
		infos = append(infos, info)
	}
	return revision, infos, nil
}

// GetCaptureInfo get capture info from etcd.
// return errCaptureNotExist if the capture not exists.
func (c CDCEtcdClient) GetCaptureInfo(ctx context.Context, id string) (info *model.CaptureInfo, err error) {
	key := GetEtcdKeyCaptureInfo(c.ClusterID, id)

	resp, err := c.Client.Get(ctx, key)
	if err != nil {
		return nil, cerror.WrapError(cerror.ErrPDEtcdAPIError, err)
	}

	if len(resp.Kvs) == 0 {
		return nil, cerror.ErrCaptureNotExist.GenWithStackByArgs(key)
	}

	info = new(model.CaptureInfo)
	err = info.Unmarshal(resp.Kvs[0].Value)
	if err != nil {
		return nil, errors.Trace(err)
	}

	return
}

// GetCaptureLeases returns a map mapping from capture ID to its lease
func (c CDCEtcdClient) GetCaptureLeases(ctx context.Context) (map[string]int64, error) {
	key := CaptureInfoKeyPrefix(c.ClusterID)

	resp, err := c.Client.Get(ctx, key, clientv3.WithPrefix())
	if err != nil {
		return nil, cerror.WrapError(cerror.ErrPDEtcdAPIError, err)
	}
	leases := make(map[string]int64, resp.Count)
	for _, kv := range resp.Kvs {
		captureID, err := extractKeySuffix(string(kv.Key))
		if err != nil {
			return nil, err
		}
		leases[captureID] = kv.Lease
	}
	return leases, nil
}

// RevokeAllLeases revokes all leases passed from parameter
func (c CDCEtcdClient) RevokeAllLeases(ctx context.Context, leases map[string]int64) error {
	for _, lease := range leases {
		_, err := c.Client.Revoke(ctx, clientv3.LeaseID(lease))
		if err == nil {
			continue
		} else if etcdErr := err.(rpctypes.EtcdError); etcdErr.Code() == codes.NotFound {
			// it means the etcd lease is already expired or revoked
			continue
		}
		return cerror.WrapError(cerror.ErrPDEtcdAPIError, err)
	}
	return nil
}

// CreateChangefeedInfo creates a change feed info into etcd and fails if it is already exists.
func (c CDCEtcdClient) CreateChangefeedInfo(ctx context.Context,
	info *model.ChangeFeedInfo,
	changeFeedID model.ChangeFeedID,
) error {
	infoKey := GetEtcdKeyChangeFeedInfo(c.ClusterID, changeFeedID)
	jobKey := GetEtcdKeyJob(c.ClusterID, changeFeedID)
	value, err := info.Marshal()
	if err != nil {
		return errors.Trace(err)
	}

	cmps := []clientv3.Cmp{
		clientv3.Compare(clientv3.ModRevision(infoKey), "=", 0),
		clientv3.Compare(clientv3.ModRevision(jobKey), "=", 0),
	}
	opsThen := []clientv3.Op{
		clientv3.OpPut(infoKey, value),
	}
	resp, err := c.Client.Txn(ctx, cmps, opsThen, TxnEmptyOpsElse)
	if err != nil {
		return cerror.WrapError(cerror.ErrPDEtcdAPIError, err)
	}
	if !resp.Succeeded {
		log.Warn("changefeed already exists, ignore create changefeed",
			zap.String("namespace", changeFeedID.Namespace),
			zap.String("changefeed", changeFeedID.ID))
		return cerror.ErrChangeFeedAlreadyExists.GenWithStackByArgs(changeFeedID)
	}
	return errors.Trace(err)
}

// SaveChangeFeedInfo stores change feed info into etcd
// TODO: this should be called from outer system, such as from a TiDB client
func (c CDCEtcdClient) SaveChangeFeedInfo(ctx context.Context,
	info *model.ChangeFeedInfo,
	changeFeedID model.ChangeFeedID,
) error {
	key := GetEtcdKeyChangeFeedInfo(c.ClusterID, changeFeedID)
	value, err := info.Marshal()
	if err != nil {
		return errors.Trace(err)
	}
	_, err = c.Client.Put(ctx, key, value)
	return cerror.WrapError(cerror.ErrPDEtcdAPIError, err)
}

// GetProcessors queries all processors of the cdc cluster,
// and returns a slice of ProcInfoSnap(without table info)
func (c CDCEtcdClient) GetProcessors(ctx context.Context) ([]*model.ProcInfoSnap, error) {
	// todo: support namespace
	resp, err := c.Client.Get(ctx, TaskPositionKeyPrefix(c.ClusterID, model.DefaultNamespace),
		clientv3.WithPrefix())
	if err != nil {
		return nil, cerror.WrapError(cerror.ErrPDEtcdAPIError, err)
	}
	infos := make([]*model.ProcInfoSnap, 0, resp.Count)
	for _, rawKv := range resp.Kvs {
		changefeedID, err := extractKeySuffix(string(rawKv.Key))
		if err != nil {
			return nil, err
		}
		endIndex := len(rawKv.Key) - len(changefeedID) - 1
		captureID, err := extractKeySuffix(string(rawKv.Key[0:endIndex]))
		if err != nil {
			return nil, err
		}
		info := &model.ProcInfoSnap{
			CfID:      model.DefaultChangeFeedID(changefeedID),
			CaptureID: captureID,
		}
		infos = append(infos, info)
	}
	return infos, nil
}

// GetAllTaskPositions queries all task positions of a changefeed, and returns a map
// mapping from captureID to TaskPositions
func (c CDCEtcdClient) GetAllTaskPositions(ctx context.Context,
	changefeedID model.ChangeFeedID,
) (map[string]*model.TaskPosition, error) {
	resp, err := c.Client.Get(ctx, TaskPositionKeyPrefix(c.ClusterID, changefeedID.Namespace),
		clientv3.WithPrefix())
	if err != nil {
		return nil, cerror.WrapError(cerror.ErrPDEtcdAPIError, err)
	}
	positions := make(map[string]*model.TaskPosition, resp.Count)
	for _, rawKv := range resp.Kvs {
		changeFeed, err := extractKeySuffix(string(rawKv.Key))
		if err != nil {
			return nil, err
		}
		endIndex := len(rawKv.Key) - len(changeFeed) - 1
		captureID, err := extractKeySuffix(string(rawKv.Key[0:endIndex]))
		if err != nil {
			return nil, err
		}
		if changeFeed != changefeedID.ID {
			continue
		}
		info := &model.TaskPosition{}
		err = info.Unmarshal(rawKv.Value)
		if err != nil {
			return nil, cerror.ErrDecodeFailed.GenWithStackByArgs("failed to unmarshal task position: %s", err)
		}
		positions[captureID] = info
	}
	return positions, nil
}

// GetTaskPosition queries task process from etcd, returns
//  - ModRevision of the given key
//  - *model.TaskPosition unmarshaled from the value
//  - error if error happens
func (c CDCEtcdClient) GetTaskPosition(
	ctx context.Context,
	changefeedID model.ChangeFeedID,
	captureID string,
) (int64, *model.TaskPosition, error) {
	key := GetEtcdKeyTaskPosition(c.ClusterID, changefeedID, captureID)
	resp, err := c.Client.Get(ctx, key)
	if err != nil {
		return 0, nil, cerror.WrapError(cerror.ErrPDEtcdAPIError, err)
	}
	if resp.Count == 0 {
		return 0, nil, cerror.ErrTaskPositionNotExists.GenWithStackByArgs(key)
	}
	info := &model.TaskPosition{}
	err = info.Unmarshal(resp.Kvs[0].Value)
	return resp.Kvs[0].ModRevision, info, errors.Trace(err)
}

// PutCaptureInfo put capture info into etcd,
// this happens when the capture starts.
func (c CDCEtcdClient) PutCaptureInfo(ctx context.Context, info *model.CaptureInfo, leaseID clientv3.LeaseID) error {
	data, err := info.Marshal()
	if err != nil {
		return errors.Trace(err)
	}

	key := GetEtcdKeyCaptureInfo(c.ClusterID, info.ID)
	_, err = c.Client.Put(ctx, key, string(data), clientv3.WithLease(leaseID))
	return cerror.WrapError(cerror.ErrPDEtcdAPIError, err)
}

// DeleteCaptureInfo delete capture info from etcd.
func (c CDCEtcdClient) DeleteCaptureInfo(ctx context.Context, id string) error {
	key := GetEtcdKeyCaptureInfo(c.ClusterID, id)
	_, err := c.Client.Delete(ctx, key)
	return cerror.WrapError(cerror.ErrPDEtcdAPIError, err)
}

// GetOwnerID returns the owner id by querying etcd
func (c CDCEtcdClient) GetOwnerID(ctx context.Context, key string) (string, error) {
	resp, err := c.Client.Get(ctx, key, clientv3.WithFirstCreate()...)
	if err != nil {
		return "", cerror.WrapError(cerror.ErrPDEtcdAPIError, err)
	}
	if len(resp.Kvs) == 0 {
		return "", concurrency.ErrElectionNoLeader
	}
	return string(resp.Kvs[0].Value), nil
}

// GetOwnerRevision gets the Etcd revision for the elected owner.
func (c CDCEtcdClient) GetOwnerRevision(ctx context.Context, captureID string) (rev int64, err error) {
	resp, err := c.Client.Get(ctx, CaptureOwnerKey(c.ClusterID), clientv3.WithFirstCreate()...)
	if err != nil {
		return 0, cerror.WrapError(cerror.ErrPDEtcdAPIError, err)
	}
	if len(resp.Kvs) == 0 {
		return 0, cerror.ErrOwnerNotFound.GenWithStackByArgs()
	}
	// Checks that the given capture is indeed the owner.
	if string(resp.Kvs[0].Value) != captureID {
		return 0, cerror.ErrNotOwner.GenWithStackByArgs()
	}
	return resp.Kvs[0].ModRevision, nil
}

// GetGCServiceID returns the cdc gc service ID
func (c CDCEtcdClient) GetGCServiceID() string {
	return fmt.Sprintf("ticdc-%s-%d", c.ClusterID, c.etcdClusterID)
}

// GetEnsureGCServiceID return the prefix for the gc service id when changefeed is creating
func (c CDCEtcdClient) GetEnsureGCServiceID() string {
	return c.GetGCServiceID() + "-creating-"
}

// GcServiceIDForTest returns the gc service ID for tests
func GcServiceIDForTest() string {
	return fmt.Sprintf("ticdc-%s-%d", "default", 0)
}

// getFreeListenURLs get free ports and localhost as url.
func getFreeListenURLs(n int) (urls []*url.URL, retErr error) {
	for i := 0; i < n; i++ {
		u, err := url.Parse(tempurl.Alloc())
		if err != nil {
			retErr = errors.Trace(err)
			return
		}
		urls = append(urls, u)
	}

	return
}

// SetupEmbedEtcd starts an embed etcd server
func SetupEmbedEtcd(dir string) (clientURL *url.URL, e *embed.Etcd, err error) {
	cfg := embed.NewConfig()
	cfg.Dir = dir

	urls, err := getFreeListenURLs(2)
	if err != nil {
		return
	}
	cfg.LPUrls = []url.URL{*urls[0]}
	cfg.LCUrls = []url.URL{*urls[1]}
	cfg.Logger = "zap"
	cfg.LogLevel = "error"
	clientURL = urls[1]

	e, err = embed.StartEtcd(cfg)
	if err != nil {
		return
	}

	select {
	case <-e.Server.ReadyNotify():
	case <-time.After(60 * time.Second):
		e.Server.Stop() // trigger a shutdown
		err = errors.New("server took too long to start")
	}

	return
}

// extractKeySuffix extracts the suffix of an etcd key, such as extracting
// "6a6c6dd290bc8732" from /tidb/cdc/cluster/namespace/changefeed/info/6a6c6dd290bc8732
func extractKeySuffix(key string) (string, error) {
	subs := strings.Split(key, "/")
	if len(subs) < 2 {
		return "", cerror.ErrInvalidEtcdKey.GenWithStackByArgs(key)
	}
	return subs[len(subs)-1], nil
}<|MERGE_RESOLUTION|>--- conflicted
+++ resolved
@@ -91,25 +91,16 @@
 
 // CDCEtcdClient is a wrap of etcd client
 type CDCEtcdClient struct {
-<<<<<<< HEAD
-	Client    *Client
-	ClusterID string
-=======
 	Client        *Client
 	ClusterID     string
 	etcdClusterID uint64
->>>>>>> b344270e
 }
 
 // NewCDCEtcdClient returns a new CDCEtcdClient
 func NewCDCEtcdClient(ctx context.Context,
 	cli *clientv3.Client,
 	clusterID string,
-<<<<<<< HEAD
-) CDCEtcdClient {
-=======
 ) (CDCEtcdClient, error) {
->>>>>>> b344270e
 	metrics := map[string]prometheus.Counter{
 		EtcdPut:    etcdRequestCounter.WithLabelValues(EtcdPut),
 		EtcdGet:    etcdRequestCounter.WithLabelValues(EtcdGet),
@@ -118,12 +109,6 @@
 		EtcdGrant:  etcdRequestCounter.WithLabelValues(EtcdGrant),
 		EtcdRevoke: etcdRequestCounter.WithLabelValues(EtcdRevoke),
 	}
-<<<<<<< HEAD
-	return CDCEtcdClient{
-		Client:    Wrap(cli, metrics),
-		ClusterID: clusterID,
-	}
-=======
 	resp, err := cli.MemberList(ctx)
 	if err != nil {
 		return CDCEtcdClient{}, err
@@ -133,7 +118,6 @@
 		Client:        Wrap(cli, metrics),
 		ClusterID:     clusterID,
 	}, nil
->>>>>>> b344270e
 }
 
 // Close releases resources in CDCEtcdClient
