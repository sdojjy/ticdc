--- conflicted
+++ resolved
@@ -70,12 +70,8 @@
 		LogConfig:   &logConfig,
 	})
 	require.NoError(t, err)
-<<<<<<< HEAD
-	s.client = NewCDCEtcdClient(context.TODO(), client, DefaultCDCClusterID)
-=======
 	s.client, err = NewCDCEtcdClient(context.TODO(), client, DefaultCDCClusterID)
 	require.Nil(t, err)
->>>>>>> b344270e
 	s.ctx, s.cancel = context.WithCancel(context.Background())
 	s.errg = util.HandleErrWithErrGroup(s.ctx, s.etcd.Err(), func(e error) { t.Log(e) })
 }
