// Copyright 2020 PingCAP, Inc.
//
// Licensed under the Apache License, Version 2.0 (the "License");
// you may not use this file except in compliance with the License.
// You may obtain a copy of the License at
//
//     http://www.apache.org/licenses/LICENSE-2.0
//
// Unless required by applicable law or agreed to in writing, software
// distributed under the License is distributed on an "AS IS" BASIS,
// See the License for the specific language governing permissions and
// limitations under the License.

package orchestrator

import (
	"bytes"
	"context"
	"fmt"
	"strconv"
	"time"

	"github.com/pingcap/errors"
	"github.com/pingcap/failpoint"
	"github.com/pingcap/log"
	"github.com/pingcap/tiflow/pkg/chdelay"
	cerrors "github.com/pingcap/tiflow/pkg/errors"
	"github.com/pingcap/tiflow/pkg/etcd"
	"github.com/pingcap/tiflow/pkg/migrate"
	"github.com/pingcap/tiflow/pkg/orchestrator/util"
	pkgutil "github.com/pingcap/tiflow/pkg/util"
	"github.com/prometheus/client_golang/prometheus"
	"go.etcd.io/etcd/api/v3/etcdserverpb"
	"go.etcd.io/etcd/api/v3/mvccpb"
	"go.etcd.io/etcd/api/v3/v3rpc/rpctypes"
	clientv3 "go.etcd.io/etcd/client/v3"
	"go.etcd.io/etcd/client/v3/concurrency"
	"go.uber.org/zap"
	"go.uber.org/zap/zapcore"
	"golang.org/x/time/rate"
)

const (
	// When EtcdWorker commits a txn to etcd or ticks its reactor
	// takes more than etcdWorkerLogsWarnDuration, it will print a log
	etcdWorkerLogsWarnDuration = 1 * time.Second
)

// EtcdWorker handles all interactions with Etcd
type EtcdWorker struct {
	clusterID string
	client    *etcd.Client
	reactor   Reactor
	state     ReactorState
	// rawState is the local cache of the latest Etcd state.
	rawState map[util.EtcdKey]rawStateEntry
	// pendingUpdates stores Etcd updates that the Reactor has not been notified of.
	pendingUpdates []*etcdUpdate
	// revision is the Etcd revision of the latest event received from Etcd
	// (which has not necessarily been applied to the ReactorState)
	revision int64
	// reactor.Tick() should not be called until revision >= barrierRev.
	barrierRev int64
	// prefix is the scope of Etcd watch
	prefix util.EtcdPrefix
	// deleteCounter maintains a local copy of a value stored in Etcd used to
	// keep track of how many deletes have been committed by an EtcdWorker
	// watching this key prefix.
	// This mechanism is necessary as a workaround to correctly detect
	// write-write conflicts when at least a transaction commits a delete,
	// because deletes in Etcd reset the mod-revision of keys, making it
	// difficult to use it as a unique version identifier to implement
	// a `compare-and-swap` semantics, which is essential for implementing
	// snapshot isolation for Reactor ticks.
	deleteCounter int64
	metrics       *etcdWorkerMetrics

	migrator     migrate.Migrator
	ownerMetaKey string
}

type etcdWorkerMetrics struct {
	// kv events related metrics
	metricEtcdTxnSize            prometheus.Observer
	metricEtcdTxnDuration        prometheus.Observer
	metricEtcdWorkerTickDuration prometheus.Observer
}

type etcdUpdate struct {
	key      util.EtcdKey
	value    []byte
	revision int64
}

// rawStateEntry stores the latest version of a key as seen by the EtcdWorker.
// modRevision is stored to implement `compare-and-swap` semantics more reliably.
type rawStateEntry struct {
	value       []byte
	modRevision int64
}

// NewEtcdWorker returns a new EtcdWorker
func NewEtcdWorker(
	client etcd.CDCEtcdClient,
	prefix string,
	reactor Reactor,
	initState ReactorState,
	migrator migrate.Migrator,
) (*EtcdWorker, error) {
	return &EtcdWorker{
		clusterID:  client.GetClusterID(),
		client:     client.GetEtcdClient(),
		reactor:    reactor,
		state:      initState,
		rawState:   make(map[util.EtcdKey]rawStateEntry),
		prefix:     util.NormalizePrefix(prefix),
		barrierRev: -1, // -1 indicates no barrier
		migrator:   migrator,
	}, nil
}

func (worker *EtcdWorker) initMetrics() {
	metrics := &etcdWorkerMetrics{}
	metrics.metricEtcdTxnSize = etcdTxnSize
	metrics.metricEtcdTxnDuration = etcdTxnExecDuration
	metrics.metricEtcdWorkerTickDuration = etcdWorkerTickDuration
	worker.metrics = metrics
}

// Run starts the EtcdWorker event loop.
// A tick is generated either on a timer whose interval is timerInterval, or on an Etcd event.
// If the specified etcd session is Done, this Run function will exit with cerrors.ErrEtcdSessionDone.
// And the specified etcd session is nil-safety.
func (worker *EtcdWorker) Run(ctx context.Context, session *concurrency.Session, timerInterval time.Duration, role string) error {
	defer worker.cleanUp()

	// migrate data here
	err := worker.checkAndMigrateMetaData(ctx, role)
	if err != nil {
		return errors.Trace(err)
	}
	// migration is done, cdc server can serve http now
	worker.migrator.MarkMigrateDone()

	worker.initMetrics()

	err = worker.syncRawState(ctx)
	if err != nil {
		return errors.Trace(err)
	}

	ticker := time.NewTicker(timerInterval)
	defer ticker.Stop()

	watchCtx, cancel := context.WithCancel(ctx)
	defer cancel()
	watchCh := worker.client.Watch(watchCtx, worker.prefix.String(), role, clientv3.WithPrefix(), clientv3.WithRev(worker.revision+1))

	if role == pkgutil.RoleProcessor.String() {
		failpoint.Inject("ProcessorEtcdDelay", func() {
			delayer := chdelay.NewChannelDelayer(time.Second*3, watchCh, 1024, 16)
			defer delayer.Close()
			watchCh = delayer.Out()
		})
	}

	var (
<<<<<<< HEAD
		pendingPatches [][]DataPatch
		//commitedChanges int
		exiting     bool
		sessionDone <-chan struct{}
=======
		pendingPatches   [][]DataPatch
		committedChanges int
		exiting          bool
		retry            bool
		sessionDone      <-chan struct{}
>>>>>>> a3e8d897
	)
	if session != nil {
		sessionDone = session.Done()
		worker.ownerMetaKey = fmt.Sprintf("%s/%x",
			etcd.CaptureOwnerKey(worker.clusterID), session.Lease())
	} else {
		// should never be closed
		sessionDone = make(chan struct{})
	}

	// limit the number of times EtcdWorker can tick
	rl := rate.NewLimiter(rate.Every(timerInterval), 2)
	for {
		var typeS string
		select {
		case <-ctx.Done():
			return ctx.Err()
		case <-sessionDone:
			return cerrors.ErrEtcdSessionDone.GenWithStackByArgs()
		case <-ticker.C:
			typeS = "tick"
			// There is no new event to handle on timer ticks, so we have nothing here.
		case response := <-watchCh:
			// In this select case, we receive new events from Etcd, and call handleEvent if appropriate.
			if err := response.Err(); err != nil {
				return errors.Trace(err)
			}

			// ProgressNotify implies no new events.
			if response.IsProgressNotify() {
				log.Debug("Etcd progress notification",
					zap.Int64("revision", response.Header.GetRevision()))
				// Note that we don't need to update the revision here, and we
				// should not do so, because the revision of the progress notification
				// may not satisfy the strict monotonicity we have expected.
				//
				// Updating `worker.revision` can cause a useful event with the
				// same revision to be dropped erroneously.
				//
				// Refer to https://etcd.io/docs/v3.3/dev-guide/interacting_v3/#watch-progress
				// "Note: The revision number in the progress notify response is the revision
				// from the local etcd server node that the watch stream is connected to. [...]"
				// This implies that the progress notification will NOT go through the raft
				// consensus, thereby NOT affecting the revision (index).
				continue
			}

			// Check whether the response is stale.
			if worker.revision >= response.Header.GetRevision() {
				log.Info("Stale Etcd event dropped",
					zap.Int64("eventRevision", response.Header.GetRevision()),
					zap.Int64("previousRevision", worker.revision),
					zap.Any("events", response.Events),
					zap.String("role", role))
				continue
			}
			worker.revision = response.Header.GetRevision()

			for _, event := range response.Events {
				// handleEvent will apply the event to our internal `rawState`.
				err = worker.handleEvent(ctx, role, event)
				if err != nil {
					return err
				}
			}
			typeS = "update"
		}

<<<<<<< HEAD
		if len(pendingPatches) > 0 {
			var commited int
			// Here we have some patches yet to be uploaded to Etcd.
			pendingPatches, commited, err = worker.applyPatchGroups(ctx, role, pendingPatches)
			if isRetryableError(err) {
				continue
			}
			if err != nil {
				return errors.Trace(err)
			}
			if commited > 0 {
				continue
			}
=======
		tryCommitPendingPatches := func() (bool, error) {
			if len(pendingPatches) > 0 {
				// Here we have some patches yet to be uploaded to Etcd.
				pendingPatches, committedChanges, err = worker.applyPatchGroups(ctx, pendingPatches)
				if isRetryableError(err) {
					return true, nil
				}
				if err != nil {
					return false, errors.Trace(err)
				}
				// pendingPatches size may greater than 0, but nothing to commit to etcd
				// if nothing is changed, we should not break this tick
				if committedChanges > 0 {
					return true, nil
				}
			}
			return false, nil
		}
		if retry, err = tryCommitPendingPatches(); err != nil {
			return err
>>>>>>> a3e8d897
		}
		if exiting {
			// If exiting is true here, it means that the reactor returned `ErrReactorFinished` last tick,
			// and all pending patches is applied.
			return nil
		}
<<<<<<< HEAD
=======
		if retry {
			continue
		}
>>>>>>> a3e8d897
		if worker.revision < worker.barrierRev {
			// We hold off notifying the Reactor because barrierRev has not been reached.
			// This usually happens when a committed write Txn has not been received by Watch.
			continue
		}

		// We are safe to update the ReactorState only if there is no pending patch.
		if err := worker.applyUpdates(); err != nil {
			return errors.Trace(err)
		}

		// If !rl.Allow(), skip this Tick to avoid etcd worker tick reactor too frequency.
		// It makes etcdWorker to batch etcd changed event in worker.state.
		// The semantics of `ReactorState` requires that any implementation
		// can batch updates internally.
<<<<<<< HEAD
		log.Info("tick", zap.String("id", "sdojjy"), zap.String("role", role), zap.String("type", typeS))
		//now := time.Now()
		if !rl.Allow() {
			//if now.Sub(lastTickTime.Add(-20*time.Millisecond)) < timerInterval {
			//	log.Info("tick, limited", zap.String("id", "sdojjy"), zap.String("role", role), zap.Time("now", now), zap.Time("last", lastTickTime))
			continue
		}
		//lastTickTime = time.Now()
		log.Info("tick,real", zap.String("id", "sdojjy"), zap.String("role", role))
=======
		if !rl.Allow() {
			continue
		}
>>>>>>> a3e8d897
		startTime := time.Now()
		// it is safe that a batch of updates has been applied to worker.state before worker.reactor.Tick
		nextState, err := worker.reactor.Tick(ctx, worker.state)
		costTime := time.Since(startTime)
		if costTime > etcdWorkerLogsWarnDuration {
			log.Warn("EtcdWorker reactor tick took too long",
				zap.Duration("duration", costTime),
				zap.String("role", role))
		}
		worker.metrics.metricEtcdWorkerTickDuration.Observe(costTime.Seconds())
		if err != nil {
			if !cerrors.ErrReactorFinished.Equal(errors.Cause(err)) {
				return errors.Trace(err)
<<<<<<< HEAD
			}
			// normal exit
			exiting = true
		}
		worker.state = nextState
		pendingPatches = append(pendingPatches, nextState.GetPatches()...)
		if len(pendingPatches) > 0 {
			pendingPatches, _, err = worker.applyPatchGroups(ctx, role, pendingPatches)
			if err != nil && !isRetryableError(err) {
				return err
			}
=======
			}
			// normal exit
			exiting = true
		}
		worker.state = nextState
		pendingPatches = append(pendingPatches, nextState.GetPatches()...)
		// apply pending patches
		if _, err = tryCommitPendingPatches(); err != nil {
			return err
>>>>>>> a3e8d897
		}
	}
}

func isRetryableError(err error) bool {
	err = errors.Cause(err)
	if cerrors.ErrEtcdTryAgain.Equal(err) ||
		context.DeadlineExceeded == err {
		return true
	}
	// When encountering an abnormal connection with etcd, the worker will keep retrying
	// until the session is done.
	_, ok := err.(rpctypes.EtcdError)
	return ok
}

func (worker *EtcdWorker) handleEvent(_ context.Context, role string, event *clientv3.Event) error {
	if worker.isDeleteCounterKey(event.Kv.Key) {
		switch event.Type {
		case mvccpb.PUT:
			worker.handleDeleteCounter(event.Kv.Value)
		case mvccpb.DELETE:
			log.Warn("deletion counter key deleted", zap.Reflect("event", event))
			worker.handleDeleteCounter(nil)
		}
		// We return here because the delete-counter is not used for business logic,
		// and it should not be exposed further to the Reactor.
		return nil
	}

	worker.pendingUpdates = append(worker.pendingUpdates, &etcdUpdate{
		key:      util.NewEtcdKeyFromBytes(event.Kv.Key),
		value:    event.Kv.Value,
		revision: event.Kv.ModRevision,
	})

	switch event.Type {
	case mvccpb.PUT:
		value := event.Kv.Value
		if value == nil {
			value = []byte{}
		}
		worker.rawState[util.NewEtcdKeyFromBytes(event.Kv.Key)] = rawStateEntry{
			value:       value,
			modRevision: event.Kv.ModRevision,
		}
		log.Info("update", zap.String("id", "sdojjy"),
			zap.String("role", role),
			zap.String("key", string(event.Kv.Key)),
			zap.String("value", string(event.Kv.Value)),
		)
	case mvccpb.DELETE:
		delete(worker.rawState, util.NewEtcdKeyFromBytes(event.Kv.Key))
		if string(event.Kv.Key) == worker.ownerMetaKey {
			log.Error("owner key is deleted externally, "+
				"exit etcd worker and suicide the capture",
				zap.String("ownerMetaKey", worker.ownerMetaKey),
				zap.String("value", string(event.Kv.Value)))
			return cerrors.ErrCaptureSuicide.GenWithStackByArgs()
		}
	}
	return nil
}

func (worker *EtcdWorker) syncRawState(ctx context.Context) error {
	resp, err := worker.client.Get(ctx, worker.prefix.String(), clientv3.WithPrefix())
	if err != nil {
		return errors.Trace(err)
	}

	worker.rawState = make(map[util.EtcdKey]rawStateEntry)
	for _, kv := range resp.Kvs {
		if worker.isDeleteCounterKey(kv.Key) {
			worker.handleDeleteCounter(kv.Value)
			continue
		}
		key := util.NewEtcdKeyFromBytes(kv.Key)
		worker.rawState[key] = rawStateEntry{
			value:       kv.Value,
			modRevision: kv.ModRevision,
		}
		err := worker.state.Update(key, kv.Value, true)
		if err != nil {
			return errors.Trace(err)
		}
	}

	worker.revision = resp.Header.Revision
	return nil
}

func (worker *EtcdWorker) cloneRawState() map[util.EtcdKey][]byte {
	ret := make(map[util.EtcdKey][]byte)
	for k, v := range worker.rawState {
		vCloned := make([]byte, len(v.value))
		copy(vCloned, v.value)
		ret[util.NewEtcdKey(k.String())] = vCloned
	}
	return ret
}

<<<<<<< HEAD
func (worker *EtcdWorker) applyPatchGroups(ctx context.Context, role string, patchGroups [][]DataPatch) ([][]DataPatch, int, error) {
	state := worker.cloneRawState()
	commitChanges := 0
	for len(patchGroups) > 0 {
		changeSate, n, size, err := getBatchChangedState(state, patchGroups)
		if err != nil {
			return patchGroups, commitChanges, err
		}
		var buf bytes.Buffer
		for key, value := range changeSate {
			buf.WriteString(key.String())
			buf.WriteString("=")
			buf.Write(value)
		}
		log.Info("update", zap.String("id", "sdojjy"),
			zap.String("role", role),
			zap.String("changes", buf.String()),
		)
		commitChanges += len(changeSate)
		err = worker.commitChangedState(ctx, changeSate, size)
		if err != nil {
			return patchGroups, commitChanges, err
		}
		patchGroups = patchGroups[n:]
	}
	return patchGroups, commitChanges, nil
=======
func (worker *EtcdWorker) applyPatchGroups(ctx context.Context, patchGroups [][]DataPatch) ([][]DataPatch, int, error) {
	state := worker.cloneRawState()
	committedChanges := 0
	for len(patchGroups) > 0 {
		changeSate, n, size, err := getBatchChangedState(state, patchGroups)
		if err != nil {
			return patchGroups, committedChanges, err
		}
		committedChanges += len(changeSate)
		err = worker.commitChangedState(ctx, changeSate, size)
		if err != nil {
			return patchGroups, committedChanges, err
		}
		patchGroups = patchGroups[n:]
	}
	return patchGroups, committedChanges, nil
>>>>>>> a3e8d897
}

func (worker *EtcdWorker) commitChangedState(ctx context.Context, changedState map[util.EtcdKey][]byte, size int) error {
	if len(changedState) == 0 {
		return nil
	}

	cmps := make([]clientv3.Cmp, 0, len(changedState))
	opsThen := make([]clientv3.Op, 0, len(changedState))
	hasDelete := false

	for key, value := range changedState {
		// make sure someone else has not updated the key after the last snapshot
		var cmp clientv3.Cmp
		if entry, ok := worker.rawState[key]; ok {
			cmp = clientv3.Compare(clientv3.ModRevision(key.String()), "=", entry.modRevision)
		} else {
			// if ok is false, it means that the key of this patch is not exist in a committed state
			// this compare is equivalent to `patch.Key` is not exist
			cmp = clientv3.Compare(clientv3.ModRevision(key.String()), "=", 0)
		}
		cmps = append(cmps, cmp)

		var op clientv3.Op
		if value != nil {
			op = clientv3.OpPut(key.String(), string(value))
		} else {
			op = clientv3.OpDelete(key.String())
			hasDelete = true
		}
		opsThen = append(opsThen, op)
	}

	if hasDelete {
		opsThen = append(opsThen, clientv3.OpPut(worker.prefix.String()+etcd.DeletionCounterKey,
			fmt.Sprint(worker.deleteCounter+1)))
	}
	if worker.deleteCounter > 0 {
		cmps = append(cmps, clientv3.Compare(clientv3.Value(worker.prefix.String()+
			etcd.DeletionCounterKey),
			"=", fmt.Sprint(worker.deleteCounter)))
	} else if worker.deleteCounter == 0 {
		cmps = append(cmps, clientv3.Compare(clientv3.CreateRevision(worker.prefix.String()+
			etcd.DeletionCounterKey),
			"=", 0))
	} else {
		panic("unreachable")
	}

	worker.metrics.metricEtcdTxnSize.Observe(float64(size))
	startTime := time.Now()
	resp, err := worker.client.Txn(ctx, cmps, opsThen, etcd.TxnEmptyOpsElse)

	// For testing the situation where we have a progress notification that
	// has the same revision as the committed Etcd transaction.
	failpoint.Inject("InjectProgressRequestAfterCommit", func() {
		if err := worker.client.RequestProgress(ctx); err != nil {
			failpoint.Return(errors.Trace(err))
		}
	})

	costTime := time.Since(startTime)
	if costTime > etcdWorkerLogsWarnDuration {
		log.Warn("Etcd transaction took too long", zap.Duration("duration", costTime))
	}
	worker.metrics.metricEtcdTxnDuration.Observe(costTime.Seconds())
	if err != nil {
		return errors.Trace(err)
	}

	logEtcdOps(opsThen, resp.Succeeded)
	if resp.Succeeded {
		worker.barrierRev = resp.Header.GetRevision()
		return nil
	}

	// Logs the conditions for the failed Etcd transaction.
	worker.logEtcdCmps(cmps)
	return cerrors.ErrEtcdTryAgain.GenWithStackByArgs()
}

func (worker *EtcdWorker) applyUpdates() error {
	for _, update := range worker.pendingUpdates {
		err := worker.state.Update(update.key, update.value, false)
		if err != nil {
			return errors.Trace(err)
		}
	}

	worker.pendingUpdates = worker.pendingUpdates[:0]
	return nil
}

func logEtcdOps(ops []clientv3.Op, committed bool) {
	if committed && (log.GetLevel() != zapcore.DebugLevel || len(ops) == 0) {
		return
	}
	logFn := log.Debug
	if !committed {
		logFn = log.Info
	}

	logFn("[etcd worker] ==========Update State to ETCD==========")
	for _, op := range ops {
		if op.IsDelete() {
			logFn("[etcd worker] delete key", zap.ByteString("key", op.KeyBytes()))
		} else {
			logFn("[etcd worker] put key", zap.ByteString("key", op.KeyBytes()), zap.ByteString("value", op.ValueBytes()))
		}
	}
	logFn("[etcd worker] ============State Commit=============", zap.Bool("committed", committed))
}

func (worker *EtcdWorker) logEtcdCmps(cmps []clientv3.Cmp) {
	log.Info("[etcd worker] ==========Failed Etcd Txn Cmps==========")
	for _, cmp := range cmps {
		cmp := etcdserverpb.Compare(cmp)
		log.Info("[etcd worker] compare",
			zap.String("cmp", cmp.String()))
	}
	log.Info("[etcd worker] ============End Failed Etcd Txn Cmps=============")
}

func (worker *EtcdWorker) cleanUp() {
	worker.rawState = nil
	worker.revision = 0
	worker.pendingUpdates = worker.pendingUpdates[:0]
}

func (worker *EtcdWorker) isDeleteCounterKey(key []byte) bool {
	return string(key) == worker.prefix.String()+etcd.DeletionCounterKey
}

func (worker *EtcdWorker) handleDeleteCounter(value []byte) {
	if len(value) == 0 {
		// The delete counter key has been deleted, resetting the internal counter
		worker.deleteCounter = 0
		return
	}

	var err error
	worker.deleteCounter, err = strconv.ParseInt(string(value), 10, 64)
	if err != nil {
		// This should never happen unless Etcd server has been tampered with.
		log.Panic("strconv failed. Unexpected Etcd state.", zap.Error(err))
	}
	if worker.deleteCounter <= 0 {
		log.Panic("unexpected delete counter", zap.Int64("value", worker.deleteCounter))
	}
}

// checkAndMigrateMetaData check if we should migrate meta, if true, it will block
// until migrate done
func (worker *EtcdWorker) checkAndMigrateMetaData(
	ctx context.Context, role string,
) error {
	shouldMigrate, err := worker.migrator.ShouldMigrate(ctx)
	if err != nil {
		return errors.Trace(err)
	}
	if !shouldMigrate {
		return nil
	}

	if role != pkgutil.RoleOwner.String() {
		err := worker.migrator.WaitMetaVersionMatched(ctx)
		return errors.Trace(err)
	}

	err = worker.migrator.Migrate(ctx)
	return err
}<|MERGE_RESOLUTION|>--- conflicted
+++ resolved
@@ -165,18 +165,11 @@
 	}
 
 	var (
-<<<<<<< HEAD
-		pendingPatches [][]DataPatch
-		//commitedChanges int
-		exiting     bool
-		sessionDone <-chan struct{}
-=======
 		pendingPatches   [][]DataPatch
 		committedChanges int
 		exiting          bool
 		retry            bool
 		sessionDone      <-chan struct{}
->>>>>>> a3e8d897
 	)
 	if session != nil {
 		sessionDone = session.Done()
@@ -245,25 +238,10 @@
 			typeS = "update"
 		}
 
-<<<<<<< HEAD
-		if len(pendingPatches) > 0 {
-			var commited int
-			// Here we have some patches yet to be uploaded to Etcd.
-			pendingPatches, commited, err = worker.applyPatchGroups(ctx, role, pendingPatches)
-			if isRetryableError(err) {
-				continue
-			}
-			if err != nil {
-				return errors.Trace(err)
-			}
-			if commited > 0 {
-				continue
-			}
-=======
 		tryCommitPendingPatches := func() (bool, error) {
 			if len(pendingPatches) > 0 {
 				// Here we have some patches yet to be uploaded to Etcd.
-				pendingPatches, committedChanges, err = worker.applyPatchGroups(ctx, pendingPatches)
+				pendingPatches, committedChanges, err = worker.applyPatchGroups(ctx, role, pendingPatches)
 				if isRetryableError(err) {
 					return true, nil
 				}
@@ -280,19 +258,15 @@
 		}
 		if retry, err = tryCommitPendingPatches(); err != nil {
 			return err
->>>>>>> a3e8d897
 		}
 		if exiting {
 			// If exiting is true here, it means that the reactor returned `ErrReactorFinished` last tick,
 			// and all pending patches is applied.
 			return nil
 		}
-<<<<<<< HEAD
-=======
 		if retry {
 			continue
 		}
->>>>>>> a3e8d897
 		if worker.revision < worker.barrierRev {
 			// We hold off notifying the Reactor because barrierRev has not been reached.
 			// This usually happens when a committed write Txn has not been received by Watch.
@@ -308,7 +282,6 @@
 		// It makes etcdWorker to batch etcd changed event in worker.state.
 		// The semantics of `ReactorState` requires that any implementation
 		// can batch updates internally.
-<<<<<<< HEAD
 		log.Info("tick", zap.String("id", "sdojjy"), zap.String("role", role), zap.String("type", typeS))
 		//now := time.Now()
 		if !rl.Allow() {
@@ -318,11 +291,6 @@
 		}
 		//lastTickTime = time.Now()
 		log.Info("tick,real", zap.String("id", "sdojjy"), zap.String("role", role))
-=======
-		if !rl.Allow() {
-			continue
-		}
->>>>>>> a3e8d897
 		startTime := time.Now()
 		// it is safe that a batch of updates has been applied to worker.state before worker.reactor.Tick
 		nextState, err := worker.reactor.Tick(ctx, worker.state)
@@ -336,19 +304,6 @@
 		if err != nil {
 			if !cerrors.ErrReactorFinished.Equal(errors.Cause(err)) {
 				return errors.Trace(err)
-<<<<<<< HEAD
-			}
-			// normal exit
-			exiting = true
-		}
-		worker.state = nextState
-		pendingPatches = append(pendingPatches, nextState.GetPatches()...)
-		if len(pendingPatches) > 0 {
-			pendingPatches, _, err = worker.applyPatchGroups(ctx, role, pendingPatches)
-			if err != nil && !isRetryableError(err) {
-				return err
-			}
-=======
 			}
 			// normal exit
 			exiting = true
@@ -358,7 +313,6 @@
 		// apply pending patches
 		if _, err = tryCommitPendingPatches(); err != nil {
 			return err
->>>>>>> a3e8d897
 		}
 	}
 }
@@ -460,7 +414,6 @@
 	return ret
 }
 
-<<<<<<< HEAD
 func (worker *EtcdWorker) applyPatchGroups(ctx context.Context, role string, patchGroups [][]DataPatch) ([][]DataPatch, int, error) {
 	state := worker.cloneRawState()
 	commitChanges := 0
@@ -487,24 +440,6 @@
 		patchGroups = patchGroups[n:]
 	}
 	return patchGroups, commitChanges, nil
-=======
-func (worker *EtcdWorker) applyPatchGroups(ctx context.Context, patchGroups [][]DataPatch) ([][]DataPatch, int, error) {
-	state := worker.cloneRawState()
-	committedChanges := 0
-	for len(patchGroups) > 0 {
-		changeSate, n, size, err := getBatchChangedState(state, patchGroups)
-		if err != nil {
-			return patchGroups, committedChanges, err
-		}
-		committedChanges += len(changeSate)
-		err = worker.commitChangedState(ctx, changeSate, size)
-		if err != nil {
-			return patchGroups, committedChanges, err
-		}
-		patchGroups = patchGroups[n:]
-	}
-	return patchGroups, committedChanges, nil
->>>>>>> a3e8d897
 }
 
 func (worker *EtcdWorker) commitChangedState(ctx context.Context, changedState map[util.EtcdKey][]byte, size int) error {
