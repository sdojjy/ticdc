--- conflicted
+++ resolved
@@ -286,16 +286,10 @@
 				``,
 			},
 			expected: ChangefeedReactorState{
-<<<<<<< HEAD
-				ID:     model.DefaultChangeFeedID("test1"),
-				Info:   nil,
-				Status: nil,
-=======
 				ClusterID: etcd.DefaultCDCClusterID,
 				ID:        model.DefaultChangeFeedID("test1"),
 				Info:      nil,
 				Status:    nil,
->>>>>>> bc3738cb
 				TaskPositions: map[model.CaptureID]*model.TaskPosition{
 					"666777888": {CheckPointTs: 11332244, ResolvedTs: 312321, Count: 8},
 				},
@@ -487,23 +481,15 @@
 				}},
 				Changefeeds: map[model.ChangeFeedID]*ChangefeedReactorState{
 					model.DefaultChangeFeedID("test1"): {
-<<<<<<< HEAD
-						ID: model.DefaultChangeFeedID("test1"),
-=======
 						ClusterID: etcd.DefaultCDCClusterID,
 						ID:        model.DefaultChangeFeedID("test1"),
->>>>>>> bc3738cb
 						TaskPositions: map[model.CaptureID]*model.TaskPosition{
 							"6bbc01c8-0605-4f86-a0f9-b3119109b225": {CheckPointTs: 421980719742451713, ResolvedTs: 421980720003809281},
 						},
 					},
 					model.DefaultChangeFeedID("test2"): {
-<<<<<<< HEAD
-						ID: model.DefaultChangeFeedID("test2"),
-=======
 						ClusterID: etcd.DefaultCDCClusterID,
 						ID:        model.DefaultChangeFeedID("test2"),
->>>>>>> bc3738cb
 						TaskPositions: map[model.CaptureID]*model.TaskPosition{
 							"6bbc01c8-0605-4f86-a0f9-b3119109b225": {
 								CheckPointTs: 421980719742451713,
@@ -551,12 +537,8 @@
 				Captures:  map[model.CaptureID]*model.CaptureInfo{},
 				Changefeeds: map[model.ChangeFeedID]*ChangefeedReactorState{
 					model.DefaultChangeFeedID("test2"): {
-<<<<<<< HEAD
-						ID: model.DefaultChangeFeedID("test2"),
-=======
 						ClusterID: etcd.DefaultCDCClusterID,
 						ID:        model.DefaultChangeFeedID("test2"),
->>>>>>> bc3738cb
 						TaskPositions: map[model.CaptureID]*model.TaskPosition{
 							"6bbc01c8-0605-4f86-a0f9-b3119109b225": {
 								CheckPointTs: 421980719742451713,
