--- conflicted
+++ resolved
@@ -16,19 +16,10 @@
 import (
 	"context"
 	"database/sql"
-<<<<<<< HEAD
 	"fmt"
-=======
->>>>>>> 055badfb
 	"io"
-	"net"
-	"net/url"
 	"sync"
 
-<<<<<<< HEAD
-	dmysql "github.com/go-sql-driver/mysql"
-=======
->>>>>>> 055badfb
 	"github.com/google/uuid"
 	"github.com/pingcap/errors"
 	"github.com/pingcap/log"
@@ -40,23 +31,18 @@
 	controllerv2 "github.com/pingcap/tiflow/cdcv2/controller"
 	"github.com/pingcap/tiflow/cdcv2/metadata"
 	msql "github.com/pingcap/tiflow/cdcv2/metadata/sql"
-<<<<<<< HEAD
 	ownerv2 "github.com/pingcap/tiflow/cdcv2/owner"
-=======
->>>>>>> 055badfb
 	"github.com/pingcap/tiflow/pkg/config"
 	cdcContext "github.com/pingcap/tiflow/pkg/context"
 	cerror "github.com/pingcap/tiflow/pkg/errors"
 	"github.com/pingcap/tiflow/pkg/etcd"
 	"github.com/pingcap/tiflow/pkg/p2p"
-	"github.com/pingcap/tiflow/pkg/security"
 	"github.com/pingcap/tiflow/pkg/upstream"
 	"github.com/pingcap/tiflow/pkg/version"
 	pd "github.com/tikv/pd/client"
 	"go.uber.org/zap"
 	"golang.org/x/sync/errgroup"
 	"golang.org/x/time/rate"
-	"gorm.io/gorm"
 )
 
 // NewCapture returns a new Capture instance
@@ -114,19 +100,15 @@
 	cancel context.CancelFunc
 
 	storage            *sql.DB
-<<<<<<< HEAD
-	captureDB          *msql.CaptureOb[*gorm.DB]
+	captureObservation metadata.CaptureObservation
 	controllerObserver metadata.ControllerObservation
+	querier            metadata.Querier
 }
 
 func (c *captureImpl) GetUpstreamInfo(ctx context.Context,
 	id model.UpstreamID,
 	s string) (*model.UpstreamInfo, error) {
 	panic("implement me")
-=======
-	captureObservation metadata.CaptureObservation
-	controllerObserver metadata.ControllerObservation
->>>>>>> 055badfb
 }
 
 func (c *captureImpl) Run(ctx context.Context) error {
@@ -178,25 +160,12 @@
 		log.Error("reset capture failed", zap.Error(err))
 		return errors.Trace(err)
 	}
-<<<<<<< HEAD
-	//todo: start register to metadata store
-	//err = c.register(stdCtx)
-	if err != nil {
-		return errors.Trace(err)
-	}
-
-=======
->>>>>>> 055badfb
 	defer func() {
 		c.Close()
 		c.grpcService.Reset(nil)
 	}()
 
 	g, stdCtx := errgroup.WithContext(stdCtx)
-<<<<<<< HEAD
-	//stdCtx, cancel := context.WithCancel(stdCtx)
-=======
->>>>>>> 055badfb
 
 	ctx := cdcContext.NewContext(stdCtx, &cdcContext.GlobalVars{
 		CaptureInfo:       c.info,
@@ -206,81 +175,30 @@
 		SortEngineFactory: c.sortEngineFactory,
 	})
 
-<<<<<<< HEAD
-	//g.Go(func() error {
-	//	// Processor manager should be closed as soon as possible to prevent double write issue.
-	//	defer func() {
-	//		if cancel != nil {
-	//			// Propagate the cancel signal to the owner and other goroutines.
-	//			cancel()
-	//		}
-	//		log.Info("processor manager closed", zap.String("captureID", c.info.ID))
-	//	}()
-	//
-	//	globalState := orchestrator.NewGlobalState(c.EtcdClient.GetClusterID(), c.config.CaptureSessionTTL)
-	//
-	//	globalState.SetOnCaptureAdded(func(captureID model.CaptureID, addr string) {
-	//		c.MessageRouter.AddPeer(captureID, addr)
-	//	})
-	//	globalState.SetOnCaptureRemoved(func(captureID model.CaptureID) {
-	//		c.MessageRouter.RemovePeer(captureID)
-	//	})
-	//
-	//	// when the etcd worker of processor returns an error, it means that the processor throws an unrecoverable serious errors
-	//	// (recoverable errors are intercepted in the processor tick)
-	//	// so we should also stop the processor and let capture restart or exit
-	//
-	//	// run processors
-	//	//err := c.runEtcdWorker(ctx, c.processorManager, globalState, processorFlushInterval, util.RoleProcessor.String())
-	//	log.Info("processor routine exited",
-	//		zap.String("captureID", c.info.ID), zap.Error(err))
-	//	return err
-	//})
-
-=======
->>>>>>> 055badfb
 	g.Go(func() error {
 		return c.MessageServer.Run(ctx, c.MessageRouter.GetLocalChannel())
 	})
 
 	g.Go(func() error {
-<<<<<<< HEAD
-		return c.captureDB.Run(ctx,
+		return c.captureObservation.Run(ctx,
 			func(ctx context.Context,
 				controllerObserver metadata.ControllerObservation) error {
 				c.controllerObserver = controllerObserver
 				ctrl := controllerv2.NewController(
 					c.upstreamManager,
-					c.info, controllerObserver, c.captureDB)
-=======
-		return c.captureObservation.Run(ctx,
-			func(ctx context.Context,
-				controllerObserver metadata.ControllerObservation,
-			) error {
-				c.controllerObserver = controllerObserver
-				ctrl := controllerv2.NewController(
-					c.upstreamManager,
-					c.info, controllerObserver, c.captureObservation)
->>>>>>> 055badfb
+					c.info, controllerObserver, c.captureObservation, c.querier)
 				c.controller = ctrl
 				return ctrl.Run(ctx)
 			})
 	})
-<<<<<<< HEAD
 	g.Go(func() error {
 		return c.owner.Run(ctx)
 	})
-=======
->>>>>>> 055badfb
 	return errors.Trace(g.Wait())
 }
 
 // reset the capture before run it.
 func (c *captureImpl) reset(ctx context.Context) error {
-<<<<<<< HEAD
-
-=======
->>>>>>> 055badfb
 	c.captureMu.Lock()
 	defer c.captureMu.Unlock()
 	c.info = &model.CaptureInfo{
@@ -318,11 +236,7 @@
 
 	c.MessageRouter = p2p.NewMessageRouterWithLocalClient(c.info.ID, c.config.Security, messageClientConfig)
 
-<<<<<<< HEAD
-	dsnConfig, err := genBasicDSN(c.config.Debug.CDCV2.MetaStoreConfig)
-=======
 	dsnConfig, err := c.config.Debug.CDCV2.MetaStoreConfig.GenDSN()
->>>>>>> 055badfb
 	if err != nil {
 		return errors.Trace(err)
 	}
@@ -331,87 +245,14 @@
 		return errors.Trace(err)
 	}
 	captureDB, err := msql.NewCaptureObservation(c.storage, c.info)
-<<<<<<< HEAD
-	c.captureDB = captureDB
+	c.captureObservation = captureDB
+	c.querier = captureDB
 	if err != nil {
 		return errors.Trace(err)
 	}
 	c.owner = ownerv2.NewOwner(&c.liveness, c.upstreamManager, c.config.Debug.Scheduler, captureDB, captureDB, c.storage)
-
-=======
-	c.captureObservation = captureDB
-	if err != nil {
-		return errors.Trace(err)
-	}
->>>>>>> 055badfb
 	log.Info("capture initialized", zap.Any("capture", c.info))
 	return nil
-}
-
-// genBasicDSN generates a basic DSN from the given config.
-func genBasicDSN(storeConfig config.MetaStoreConfiguration) (*dmysql.Config, error) {
-	endpoint, err := url.Parse(storeConfig.URI)
-	if err != nil {
-		return nil, errors.Trace(err)
-	}
-	tls, err := getSSLParam(storeConfig)
-	if err != nil {
-		return nil, errors.Trace(err)
-	}
-	// dsn format of the driver:
-	// [username[:password]@][protocol[(address)]]/dbname[?param1=value1&...&paramN=valueN]
-	username := endpoint.User.Username()
-	if username == "" {
-		username = "root"
-	}
-	password, _ := endpoint.User.Password()
-
-	hostName := endpoint.Hostname()
-	port := endpoint.Port()
-	if port == "" {
-		port = "3306"
-	}
-
-	// This will handle the IPv6 address format.
-	var dsn *dmysql.Config
-	host := net.JoinHostPort(hostName, port)
-	dsnStr := fmt.Sprintf("%s:%s@tcp(%s)%s%s", username, password, host, endpoint.Path, tls)
-	if dsn, err = dmysql.ParseDSN(dsnStr); err != nil {
-		return nil, errors.Trace(err)
-	}
-
-	//dsn.DBName = strings.TrimLeft(endpoint.Path, "/")
-	// create test db used for parameter detection
-	// Refer https://github.com/go-sql-driver/mysql#parameters
-	if dsn.Params == nil {
-		dsn.Params = make(map[string]string, 1)
-	}
-	dsn.Params["parseTime"] = "true"
-	for key, pa := range endpoint.Query() {
-		dsn.Params[key] = pa[0]
-	}
-	return dsn, nil
-}
-
-func getSSLParam(storeConfig config.MetaStoreConfiguration) (string, error) {
-	if len(storeConfig.SSLCa) == 0 || len(storeConfig.SSLCert) == 0 || len(storeConfig.SSLKey) == 0 {
-		return "", nil
-	}
-	credential := security.Credential{
-		CAPath:   storeConfig.SSLCa,
-		CertPath: storeConfig.SSLCert,
-		KeyPath:  storeConfig.SSLKey,
-	}
-	tlsCfg, err := credential.ToTLSConfig()
-	if err != nil {
-		return "", errors.Trace(err)
-	}
-	name := "cdc_mysql_tls_meta_store"
-	err = dmysql.RegisterTLSConfig(name, tlsCfg)
-	if err != nil {
-		return "", cerror.ErrMySQLConnectionError.Wrap(err).GenWithStack("fail to open MySQL connection")
-	}
-	return "?tls=" + name, nil
 }
 
 func (c *captureImpl) Close() {
@@ -462,7 +303,7 @@
 }
 
 func (c *captureImpl) GetControllerCaptureInfo(ctx context.Context) (*model.CaptureInfo, error) {
-	return c.captureDB.GetController()
+	return c.captureObservation.GetController()
 }
 
 func (c *captureImpl) IsController() bool {
