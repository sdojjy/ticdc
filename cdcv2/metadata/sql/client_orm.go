// Copyright 2023 PingCAP, Inc.
//
// Licensed under the Apache License, Version 2.0 (the "License");
// you may not use this file except in compliance with the License.
// You may obtain a copy of the License at
//
//     http://www.apache.org/licenses/LICENSE-2.0
//
// Unless required by applicable law or agreed to in writing, software
// distributed under the License is distributed on an "AS IS" BASIS,
// See the License for the specific language governing permissions and
// limitations under the License.

package sql

import (
	"context"
	"time"

	"github.com/pingcap/log"
	"github.com/pingcap/tiflow/cdc/model"
	"github.com/pingcap/tiflow/cdcv2/metadata"
	"github.com/pingcap/tiflow/pkg/errors"
	"go.uber.org/zap"
	"gorm.io/gorm"
	"gorm.io/gorm/clause"
)

var (
	_ client[*gorm.DB] = &ormClient{}

	_ checker[*gorm.DB]               = &ormClient{}
	_ upstreamClient[*gorm.DB]        = &ormClient{}
	_ changefeedInfoClient[*gorm.DB]  = &ormClient{}
	_ changefeedStateClient[*gorm.DB] = &ormClient{}
	_ scheduleClient[*gorm.DB]        = &ormClient{}
	_ progressClient[*gorm.DB]        = &ormClient{}
)

type ormClient struct {
	selfID model.CaptureID
	db     *gorm.DB
}

// NewORMClient creates a new ORM client.
func NewORMClient(selfID model.CaptureID, db *gorm.DB) *ormClient {
	return &ormClient{
		selfID: selfID,
		db:     db,
	}
}

// Txn executes the given transaction action in a transaction.
func (c *ormClient) Txn(ctx context.Context, fn ormTxnAction) error {
	return c.db.WithContext(ctx).Transaction(fn)
}

// TxnWithOwnerLock executes the given transaction action in a transaction with owner lock.
func (c *ormClient) TxnWithOwnerLock(ctx context.Context, uuid uint64, fn ormTxnAction) error {
	return c.db.WithContext(ctx).Transaction(func(tx *gorm.DB) error {
		var pr ProgressDO
		ret := tx.Select("owner").
			// TODO(charledCheung): use a variable to replace the hard-coded owner state.
			Where("changefeed_uuid = ? and owner = ? and owner_state != removed", uuid, c.selfID).
			Clauses(clause.Locking{
				Strength: "SHARE",
				Table:    clause.Table{Name: clause.CurrentTable},
			}).Limit(1).Find(&pr)
		if err := handleSingleOpErr(ret, 1, "TxnWithOwnerLock"); err != nil {
			return errors.Trace(err)
		}
		return fn(tx)
	})
}

// ================================ Upstream Client =================================

// createUpstream implements the upstreamClient interface.
func (c *ormClient) createUpstream(tx *gorm.DB, up *UpstreamDO) error {
	ret := tx.Create(up)
	if err := handleSingleOpErr(ret, 1, "CreateUpstream"); err != nil {
		return errors.Trace(err)
	}
	return nil
}

// deleteUpstream implements the upstreamClient interface.
func (c *ormClient) deleteUpstream(tx *gorm.DB, up *UpstreamDO) error {
	ret := tx.Delete(up)
	if err := handleSingleOpErr(ret, 1, "DeleteUpstream"); err != nil {
		return errors.Trace(err)
	}
	return nil
}

// updateUpstream implements the upstreamClient interface.
func (c *ormClient) updateUpstream(tx *gorm.DB, up *UpstreamDO) error {
	ret := tx.Where("id = ? and version = ?", up.ID, up.Version).
		Updates(UpstreamDO{
			Endpoints: up.Endpoints,
			Config:    up.Config,
			Version:   up.Version + 1,
		})
	if err := handleSingleOpErr(ret, 1, "UpdateUpstream"); err != nil {
		return errors.Trace(err)
	}
	return nil
}

// queryUpstreams implements the upstreamClient interface.
//
//nolint:unused
func (c *ormClient) queryUpstreams(tx *gorm.DB) ([]*UpstreamDO, error) {
	ups := []*UpstreamDO{}
	ret := tx.Find(&ups)
	if err := handleSingleOpErr(ret, -1, "QueryUpstreams"); err != nil {
		return nil, errors.Trace(err)
	}
	return ups, nil
}

// queryUpstreamsByUpdateAt implements the upstreamClient interface.
//
//nolint:unused
func (c *ormClient) queryUpstreamsByUpdateAt(tx *gorm.DB, lastUpdateAt time.Time) ([]*UpstreamDO, error) {
	ups := []*UpstreamDO{}
	ret := tx.Where("updated_at > ?", lastUpdateAt).Find(&ups)
	if err := handleSingleOpErr(ret, -1, "QueryUpstreamsByUpdateAt"); err != nil {
		return nil, errors.Trace(err)
	}
	return ups, nil
}

// queryUpstreamByID implements the upstreamClient interface.
//
//nolint:unused
func (c *ormClient) queryUpstreamByID(tx *gorm.DB, id uint64) (*UpstreamDO, error) {
	up := &UpstreamDO{}
	ret := tx.Where("id = ?", id).First(up)
	if err := handleSingleOpErr(ret, 1, "QueryUpstreamsByUpdateAt"); err != nil {
		return nil, errors.Trace(err)
	}
	return up, nil
}

// ================================ ChangefeedInfo Client =================================

// createChangefeedInfo implements the changefeedInfoClient interface.
func (c *ormClient) createChangefeedInfo(tx *gorm.DB, info *ChangefeedInfoDO) error {
	ret := tx.Create(info)
	if err := handleSingleOpErr(ret, 1, "CreateChangefeedInfo"); err != nil {
		return errors.Trace(err)
	}
	return nil
}

// deleteChangefeedInfo implements the changefeedInfoClient interface.
func (c *ormClient) deleteChangefeedInfo(tx *gorm.DB, info *ChangefeedInfoDO) error {
	ret := tx.Delete(info)
	if err := handleSingleOpErr(ret, 1, "DeleteChangefeedInfo"); err != nil {
		return errors.Trace(err)
	}
	return nil
}

// markChangefeedRemoved implements the changefeedInfoClient interface.
//
//nolint:unused
func (c *ormClient) markChangefeedRemoved(tx *gorm.DB, info *ChangefeedInfoDO) error {
	// TODO: maybe we should usethe mysql function `now(6)` to get the current time.
	removeTime := time.Now()
	ret := tx.Where("uuid = ? and version = ?", info.UUID, info.Version).
		Updates(ChangefeedInfoDO{
			RemovedAt: &removeTime,
			Version:   info.Version + 1,
		})
	if err := handleSingleOpErr(ret, 1, "markChangefeedRemoved"); err != nil {
		return errors.Trace(err)
	}
	return nil
}

// updateChangefeedInfo implements the changefeedInfoClient interface.
func (c *ormClient) updateChangefeedInfo(tx *gorm.DB, info *ChangefeedInfoDO) error {
	ret := tx.Where("uuid = ? and version = ?", info.UUID, info.Version).
		Updates(&ChangefeedInfoDO{
			ChangefeedInfo: metadata.ChangefeedInfo{
				SinkURI:  info.SinkURI,
				StartTs:  info.StartTs,
				TargetTs: info.TargetTs,
				Config:   info.Config,
			},
			Version: info.Version + 1,
		})
	if err := handleSingleOpErr(ret, 1, "UpdateChangefeedInfo"); err != nil {
		return errors.Trace(err)
	}
	return nil
}

// queryChangefeedInfos implements the changefeedInfoClient interface.
//
//nolint:unused
func (c *ormClient) queryChangefeedInfos(tx *gorm.DB) ([]*ChangefeedInfoDO, error) {
	infos := []*ChangefeedInfoDO{}
	ret := tx.Find(&infos)
	if err := handleSingleOpErr(ret, -1, "QueryChangefeedInfos"); err != nil {
		return nil, errors.Trace(err)
	}
	return infos, nil
}

// queryChangefeedInfosByUpdateAt implements the changefeedInfoClient interface.
// TODO(CharlesCheung): query data before lastUpdateAt to avoid data loss.
//
//nolint:unused
func (c *ormClient) queryChangefeedInfosByUpdateAt(tx *gorm.DB, lastUpdateAt time.Time) ([]*ChangefeedInfoDO, error) {
	infos := []*ChangefeedInfoDO{}
	ret := tx.Where("updated_at > ?", lastUpdateAt).Find(&infos)
	if err := handleSingleOpErr(ret, -1, "QueryChangefeedInfosByUpdateAt"); err != nil {
		return nil, errors.Trace(err)
	}
	return infos, nil
}

// queryChangefeedInfosByUUIDs implements the changefeedInfoClient interface.
// nolint:unused
func (c *ormClient) queryChangefeedInfosByUUIDs(tx *gorm.DB, uuids ...uint64) ([]*ChangefeedInfoDO, error) {
	infos := []*ChangefeedInfoDO{}
	ret := tx.Where("uuid in (?)", uuids).Find(&infos)
	if err := handleSingleOpErr(ret, int64(len(uuids)), "QueryChangefeedInfosByUUIDs"); err != nil {
		return nil, errors.Trace(err)
	}
	return infos, nil
}

// queryChangefeedInfoByUUID implements the changefeedInfoClient interface.
//
//nolint:unused
func (c *ormClient) queryChangefeedInfoByUUID(tx *gorm.DB, uuid uint64) (*ChangefeedInfoDO, error) {
	info := &ChangefeedInfoDO{}
	ret := tx.Where("uuid = ?", uuid).First(info)

	// TODO(CharlesCheung): handle record not found error.
	if err := handleSingleOpErr(ret, 1, "QueryChangefeedInfoByUUID"); err != nil {
		return nil, errors.Trace(err)
	}
	return info, nil
}

// ================================ ChangefeedState Client =================================

// createChangefeedState implements the changefeedStateClient interface.
func (c *ormClient) createChangefeedState(tx *gorm.DB, state *ChangefeedStateDO) error {
	ret := tx.Create(state)
	if err := handleSingleOpErr(ret, 1, "CreateChangefeedState"); err != nil {
		return errors.Trace(err)
	}
	return nil
}

// deleteChangefeedState implements the changefeedStateClient interface.
func (c *ormClient) deleteChangefeedState(tx *gorm.DB, state *ChangefeedStateDO) error {
	ret := tx.Delete(state)
	if err := handleSingleOpErr(ret, 1, "DeleteChangefeedState"); err != nil {
		return errors.Trace(err)
	}
	return nil
}

// changefeedStateModel is used to update changefeed state, which prevents
// nil values (error and warning) from being ignored.
var changefeedStateModel = &ChangefeedStateDO{}

// updateChangefeedState implements the changefeedStateClient interface.
func (c *ormClient) updateChangefeedState(tx *gorm.DB, state *ChangefeedStateDO) error {
	ret := tx.Model(changefeedStateModel).Select("state", "warning", "error", "version").
		Where("changefeed_uuid = ? and version = ?", state.ChangefeedUUID, state.Version).
		Updates(ChangefeedStateDO{
			ChangefeedState: metadata.ChangefeedState{
				State:   state.State,
				Warning: state.Warning,
				Error:   state.Error,
			},
			Version: state.Version + 1,
		})
	if err := handleSingleOpErr(ret, 1, "updateChangefeedState"); err != nil {
		return errors.Trace(err)
	}
	return nil
}

// queryChangefeedStates implements the changefeedStateClient interface.
//
//nolint:unused
func (c *ormClient) queryChangefeedStates(tx *gorm.DB) ([]*ChangefeedStateDO, error) {
	states := []*ChangefeedStateDO{}
	ret := tx.Find(&states)
	if err := handleSingleOpErr(ret, -1, "QueryChangefeedStates"); err != nil {
		return nil, errors.Trace(err)
	}
	return states, nil
}

// queryChangefeedStatesByUpdateAt implements the changefeedStateClient interface.
//
//nolint:unused
func (c *ormClient) queryChangefeedStatesByUpdateAt(tx *gorm.DB, lastUpdateAt time.Time) ([]*ChangefeedStateDO, error) {
	states := []*ChangefeedStateDO{}
	ret := tx.Where("update_at > ?", lastUpdateAt).Find(&states)
	if err := handleSingleOpErr(ret, -1, "QueryChangefeedStatesByUpdateAt"); err != nil {
		return nil, errors.Trace(err)
	}
	return states, nil
}

// queryChangefeedStateByUUID implements the changefeedStateClient interface.
//
//nolint:unused
func (c *ormClient) queryChangefeedStateByUUID(tx *gorm.DB, uuid uint64) (*ChangefeedStateDO, error) {
	state := &ChangefeedStateDO{}
	ret := tx.Where("changefeed_uuid = ?", uuid).First(state)
	if err := handleSingleOpErr(ret, 1, "QueryChangefeedStateByUUID"); err != nil {
		return nil, errors.Trace(err)
	}
	return state, nil
}

// queryChangefeedStateByUUIDWithLock implements the changefeedStateClient interface.
// nolint:unused
func (c *ormClient) queryChangefeedStateByUUIDWithLock(tx *gorm.DB, uuid uint64) (*ChangefeedStateDO, error) {
<<<<<<< HEAD
	var state ChangefeedStateDO
=======
	state := &ChangefeedStateDO{}
>>>>>>> f950aaa5
	ret := tx.Where("changefeed_uuid = ?", uuid).
		Clauses(clause.Locking{
			Strength: "SHARE",
			Table:    clause.Table{Name: clause.CurrentTable},
		}).First(&state)
	if err := handleSingleOpErr(ret, 1, "QueryChangefeedStateByUUIDWithLock"); err != nil {
		return nil, errors.Trace(err)
	}
	return &state, nil
}

// ================================ Schedule Client =================================

// createSchedule implements the scheduleClient interface.
func (c *ormClient) createSchedule(tx *gorm.DB, sc *ScheduleDO) error {
	ret := tx.Create(sc)
	if err := handleSingleOpErr(ret, 1, "CreateSchedule"); err != nil {
		return errors.Trace(err)
	}
	return nil
}

// deleteSchedule implements the scheduleClient interface.
func (c *ormClient) deleteSchedule(tx *gorm.DB, sc *ScheduleDO) error {
	ret := tx.Delete(sc)
	if err := handleSingleOpErr(ret, 1, "DeleteSchedule"); err != nil {
		return errors.Trace(err)
	}
	return nil
}

// updateSchedule implements the scheduleClient interface.
func (c *ormClient) updateSchedule(tx *gorm.DB, sc *ScheduleDO) error {
	ret := tx.Where("changefeed_uuid = ? and version = ?", sc.ChangefeedUUID, sc.Version).
		Updates(ScheduleDO{
			ScheduledChangefeed: metadata.ScheduledChangefeed{
				Owner:        sc.Owner,
				OwnerState:   sc.OwnerState,
				Processors:   sc.Processors,
				TaskPosition: sc.TaskPosition,
			},
			Version: sc.Version + 1,
		})
	if err := handleSingleOpErr(ret, 1, "UpdateSchedule"); err != nil {
		return errors.Trace(err)
	}
	return nil
}

// updateScheduleOwnerState implements the scheduleClient interface.
// TODO(CharlesCheung): check if the version needs to be checked.
func (c *ormClient) updateScheduleOwnerState(tx *gorm.DB, sc *ScheduleDO) error {
	ret := tx.Where("changefeed_uuid = ? and version = ?", sc.ChangefeedUUID, sc.Version).
		Updates(ScheduleDO{
			ScheduledChangefeed: metadata.ScheduledChangefeed{
				OwnerState: sc.OwnerState,
			},
			Version: sc.Version + 1,
		})
	if err := handleSingleOpErr(ret, 1, "UpdateScheduleOwnerState"); err != nil {
		return errors.Trace(err)
	}
	return nil
}

// updateScheduleOwnerStateByOwnerID implements the scheduleClient interface.
func (c *ormClient) updateScheduleOwnerStateByOwnerID(tx *gorm.DB, state metadata.SchedState, ownerID model.CaptureID) error {
	ret := tx.Model(&ScheduleDO{}).Select("owner", "owner_state", "processors", "version").
		Where("owner = ?", ownerID).
		Updates(map[string]interface{}{
			"owner":       nil,
			"owner_state": state,
			"processors":  nil,
			"version":     gorm.Expr("version + ?", 1),
		})
	if err := handleSingleOpErr(ret, -1, "UpdateScheduleOwnerStateByOwnerID"); err != nil {
		return errors.Trace(err)
	}
	return nil
}

// querySchedules implements the scheduleClient interface.
//
//nolint:unused
func (c *ormClient) querySchedules(tx *gorm.DB) ([]*ScheduleDO, error) {
	schedules := []*ScheduleDO{}
	ret := tx.Find(&schedules)
	if err := handleSingleOpErr(ret, -1, "QuerySchedules"); err != nil {
		return nil, errors.Trace(err)
	}
	return schedules, nil
}

// querySchedulesByUpdateAt implements the scheduleClient interface.
//
//nolint:unused
func (c *ormClient) querySchedulesByUpdateAt(tx *gorm.DB, lastUpdateAt time.Time) ([]*ScheduleDO, error) {
	schedules := []*ScheduleDO{}
	ret := tx.Where("updated_at > ?", lastUpdateAt).Find(&schedules)
	if err := handleSingleOpErr(ret, -1, "QuerySchedulesByUpdateAt"); err != nil {
		return nil, errors.Trace(err)
	}
	return schedules, nil
}

// querySchedulesByOwnerIDAndUpdateAt implements the scheduleClient interface.
//
//nolint:unused
func (c *ormClient) querySchedulesByOwnerIDAndUpdateAt(tx *gorm.DB, captureID string, lastUpdateAt time.Time) ([]*ScheduleDO, error) {
<<<<<<< HEAD
	var schedules []*ScheduleDO
	ret := tx.Where("owner = ? and update_at > ?", captureID, lastUpdateAt).Find(&schedules)
=======
	schedules := []*ScheduleDO{}
	ret := tx.Where("owner = ? and updated_at > ?", captureID, lastUpdateAt).Find(&schedules)
>>>>>>> f950aaa5
	if err := handleSingleOpErr(ret, -1, "QuerySchedulesByOwnerIDAndUpdateAt"); err != nil {
		return nil, errors.Trace(err)
	}
	return schedules, nil
}

// queryScheduleByUUID implements the scheduleClient interface.
//
//nolint:unused
func (c *ormClient) queryScheduleByUUID(tx *gorm.DB, uuid uint64) (*ScheduleDO, error) {
<<<<<<< HEAD
	var schedule ScheduleDO
	ret := tx.Where("changefeed_uuid = ?", uuid).First(&schedule)
=======
	schedule := &ScheduleDO{}
	ret := tx.Where("changefeed_uuid = ?", uuid).First(schedule)
>>>>>>> f950aaa5
	if err := handleSingleOpErr(ret, 1, "QueryScheduleByUUID"); err != nil {
		return nil, errors.Trace(err)
	}
	return &schedule, nil
}

// querySchedulesUinqueOwnerIDs implements the scheduleClient interface.
// nolint:unused
func (c *ormClient) querySchedulesUinqueOwnerIDs(tx *gorm.DB) ([]model.CaptureID, error) {
	captureIDs := []model.CaptureID{}
	ret := tx.Model(&ScheduleDO{}).Select("owner").Where("owner IS NOT NULL").Distinct().Find(&captureIDs)
	if err := handleSingleOpErr(ret, -1, "QuerySchedulesUinqueOwnerIDs"); err != nil {
		return nil, errors.Trace(err)
	}
	return captureIDs, nil
}

// ================================ Progress Client =================================

// createProgress implements the progressClient interface.
func (c *ormClient) createProgress(tx *gorm.DB, pr *ProgressDO) error {
	ret := tx.Create(pr)
	if err := handleSingleOpErr(ret, 1, "CreateProgress"); err != nil {
		return errors.Trace(err)
	}
	return nil
}

// deleteProgress implements the progressClient interface.
func (c *ormClient) deleteProgress(tx *gorm.DB, pr *ProgressDO) error {
	ret := tx.Delete(pr)
	if err := handleSingleOpErr(ret, 1, "DeleteProgress"); err != nil {
		return errors.Trace(err)
	}
	return nil
}

// updateProgress implements the progressClient interface.
func (c *ormClient) updateProgress(tx *gorm.DB, pr *ProgressDO) error {
	ret := tx.Where("capture_id = ? and version = ?", pr.CaptureID, pr.Version).
		Updates(ProgressDO{
			Progress: pr.Progress,
			Version:  pr.Version + 1,
		})
	if err := handleSingleOpErr(ret, 1, "UpdateProgress"); err != nil {
		return errors.Trace(err)
	}
	return nil
}

// queryProgresss implements the progressClient interface.
//
//nolint:unused
func (c *ormClient) queryProgresss(tx *gorm.DB) ([]*ProgressDO, error) {
	progresses := []*ProgressDO{}
	ret := tx.Find(&progresses)
	if err := handleSingleOpErr(ret, -1, "QueryProgresss"); err != nil {
		return nil, errors.Trace(err)
	}
	return progresses, nil
}

// queryProgresssByUpdateAt implements the progressClient interface.
//
//nolint:unused
func (c *ormClient) queryProgresssByUpdateAt(tx *gorm.DB, lastUpdateAt time.Time) ([]*ProgressDO, error) {
	progresses := []*ProgressDO{}
	ret := tx.Where("updated_at > ?", lastUpdateAt).Find(&progresses)
	if err := handleSingleOpErr(ret, -1, "QueryProgresssByUpdateAt"); err != nil {
		return nil, errors.Trace(err)
	}
	return progresses, nil
}

// queryProgressByCaptureID implements the progressClient interface.
//
//nolint:unused
func (c *ormClient) queryProgressByCaptureID(tx *gorm.DB, id string) (*ProgressDO, error) {
	progress := &ProgressDO{}
	ret := tx.Where("capture_id = ?", id).First(progress)
	if err := handleSingleOpErr(ret, 1, "QueryProgressByCaptureID"); err != nil {
		return nil, errors.Trace(err)
	}
	return progress, nil
}

// queryProgressByCaptureIDsWithLock implements the progressClient interface.
//
//nolint:unused
func (c *ormClient) queryProgressByCaptureIDsWithLock(tx *gorm.DB, ids []string) ([]*ProgressDO, error) {
	progresses := []*ProgressDO{}
	ret := tx.Where("capture_id in (?)", ids).Clauses(clause.Locking{
		Strength: "SHARE",
		Table:    clause.Table{Name: clause.CurrentTable},
	}).Find(&progresses)
	if err := handleSingleOpErr(ret, -1, "QueryProgressByCaptureIDsWithLock"); err != nil {
		return nil, errors.Trace(err)
	}
	return progresses, nil
}

func handleSingleOpErr(ret *gorm.DB, targetRows int64, opName string) (err error) {
	defer func() {
		if err != nil {
			log.Error("run unary meta operation failed", zap.Error(err))
		}
	}()

	if ret.Error != nil {
		return errors.WrapError(errors.ErrMetaOpFailed, ret.Error, opName)
	}
	if targetRows >= 0 && ret.RowsAffected != targetRows {
		return errors.ErrMetaRowsAffectedNotMatch.GenWithStackByArgs(opName, targetRows, ret.RowsAffected)
	}
	return nil
}<|MERGE_RESOLUTION|>--- conflicted
+++ resolved
@@ -329,20 +329,16 @@
 // queryChangefeedStateByUUIDWithLock implements the changefeedStateClient interface.
 // nolint:unused
 func (c *ormClient) queryChangefeedStateByUUIDWithLock(tx *gorm.DB, uuid uint64) (*ChangefeedStateDO, error) {
-<<<<<<< HEAD
-	var state ChangefeedStateDO
-=======
 	state := &ChangefeedStateDO{}
->>>>>>> f950aaa5
 	ret := tx.Where("changefeed_uuid = ?", uuid).
 		Clauses(clause.Locking{
 			Strength: "SHARE",
 			Table:    clause.Table{Name: clause.CurrentTable},
-		}).First(&state)
+		}).First(state)
 	if err := handleSingleOpErr(ret, 1, "QueryChangefeedStateByUUIDWithLock"); err != nil {
 		return nil, errors.Trace(err)
 	}
-	return &state, nil
+	return state, nil
 }
 
 // ================================ Schedule Client =================================
@@ -443,13 +439,8 @@
 //
 //nolint:unused
 func (c *ormClient) querySchedulesByOwnerIDAndUpdateAt(tx *gorm.DB, captureID string, lastUpdateAt time.Time) ([]*ScheduleDO, error) {
-<<<<<<< HEAD
-	var schedules []*ScheduleDO
-	ret := tx.Where("owner = ? and update_at > ?", captureID, lastUpdateAt).Find(&schedules)
-=======
 	schedules := []*ScheduleDO{}
 	ret := tx.Where("owner = ? and updated_at > ?", captureID, lastUpdateAt).Find(&schedules)
->>>>>>> f950aaa5
 	if err := handleSingleOpErr(ret, -1, "QuerySchedulesByOwnerIDAndUpdateAt"); err != nil {
 		return nil, errors.Trace(err)
 	}
@@ -460,17 +451,12 @@
 //
 //nolint:unused
 func (c *ormClient) queryScheduleByUUID(tx *gorm.DB, uuid uint64) (*ScheduleDO, error) {
-<<<<<<< HEAD
-	var schedule ScheduleDO
-	ret := tx.Where("changefeed_uuid = ?", uuid).First(&schedule)
-=======
 	schedule := &ScheduleDO{}
 	ret := tx.Where("changefeed_uuid = ?", uuid).First(schedule)
->>>>>>> f950aaa5
 	if err := handleSingleOpErr(ret, 1, "QueryScheduleByUUID"); err != nil {
 		return nil, errors.Trace(err)
 	}
-	return &schedule, nil
+	return schedule, nil
 }
 
 // querySchedulesUinqueOwnerIDs implements the scheduleClient interface.
