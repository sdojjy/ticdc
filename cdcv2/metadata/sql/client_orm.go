// Copyright 2023 PingCAP, Inc.
//
// Licensed under the Apache License, Version 2.0 (the "License");
// you may not use this file except in compliance with the License.
// You may obtain a copy of the License at
//
//     http://www.apache.org/licenses/LICENSE-2.0
//
// Unless required by applicable law or agreed to in writing, software
// distributed under the License is distributed on an "AS IS" BASIS,
// See the License for the specific language governing permissions and
// limitations under the License.

package sql

import (
	"context"
	"time"

	"github.com/pingcap/log"
	"github.com/pingcap/tiflow/cdc/model"
	"github.com/pingcap/tiflow/cdcv2/metadata"
	"github.com/pingcap/tiflow/pkg/errors"
	"go.uber.org/zap"
	"gorm.io/gorm"
	"gorm.io/gorm/clause"
)

var (
	_ client[*gorm.DB] = &ormClient{}

	_ checker[*gorm.DB]               = &ormClient{}
	_ upstreamClient[*gorm.DB]        = &ormClient{}
	_ changefeedInfoClient[*gorm.DB]  = &ormClient{}
	_ changefeedStateClient[*gorm.DB] = &ormClient{}
	_ scheduleClient[*gorm.DB]        = &ormClient{}
	_ progressClient[*gorm.DB]        = &ormClient{}
)

type ormClient struct {
	selfID model.CaptureID
	db     *gorm.DB
}

// NewORMClient creates a new ORM client.
func NewORMClient(selfID model.CaptureID, db *gorm.DB) *ormClient {
	return &ormClient{
		selfID: selfID,
		db:     db,
	}
}

// Txn executes the given transaction action in a transaction.
func (c *ormClient) Txn(ctx context.Context, fn ormTxnAction) error {
	return c.db.WithContext(ctx).Transaction(fn)
}

// TxnWithOwnerLock executes the given transaction action in a transaction with owner lock.
func (c *ormClient) TxnWithOwnerLock(ctx context.Context, uuid uint64, fn ormTxnAction) error {
	return c.db.WithContext(ctx).Transaction(func(tx *gorm.DB) error {
		var pr ProgressDO
		ret := tx.Select("owner").
			// TODO(charledCheung): use a variable to replace the hard-coded owner state.
			Where("changefeed_uuid = ? and owner = ? and owner_state != removed", uuid, c.selfID).
			Clauses(clause.Locking{
				Strength: "SHARE",
				Table:    clause.Table{Name: clause.CurrentTable},
			}).Limit(1).Find(&pr)
		if err := handleSingleOpErr(ret, 1, "TxnWithOwnerLock"); err != nil {
			return errors.Trace(err)
		}
		return fn(tx)
	})
}

// ================================ Upstream Client =================================

// createUpstream implements the upstreamClient interface.
func (c *ormClient) createUpstream(tx *gorm.DB, up *UpstreamDO) error {
	ret := tx.Create(up)
	if err := handleSingleOpErr(ret, 1, "CreateUpstream"); err != nil {
		return errors.Trace(err)
	}
	return nil
}

// deleteUpstream implements the upstreamClient interface.
func (c *ormClient) deleteUpstream(tx *gorm.DB, up *UpstreamDO) error {
	ret := tx.Delete(up)
	if err := handleSingleOpErr(ret, 1, "DeleteUpstream"); err != nil {
		return errors.Trace(err)
	}
	return nil
}

// updateUpstream implements the upstreamClient interface.
func (c *ormClient) updateUpstream(tx *gorm.DB, up *UpstreamDO) error {
	ret := tx.Where("id = ? and version = ?", up.ID, up.Version).
		Updates(UpstreamDO{
			Endpoints: up.Endpoints,
			Config:    up.Config,
			Version:   up.Version + 1,
		})
	if err := handleSingleOpErr(ret, 1, "UpdateUpstream"); err != nil {
		return errors.Trace(err)
	}
	return nil
}

// queryUpstreams implements the upstreamClient interface.
//
//nolint:unused
func (c *ormClient) queryUpstreams(tx *gorm.DB) ([]*UpstreamDO, error) {
	var ups []*UpstreamDO
	ret := tx.Find(&ups)
	if err := handleSingleOpErr(ret, -1, "QueryUpstreams"); err != nil {
		return nil, errors.Trace(err)
	}
	return ups, nil
}

// queryUpstreamsByUpdateAt implements the upstreamClient interface.
//
//nolint:unused
func (c *ormClient) queryUpstreamsByUpdateAt(tx *gorm.DB, lastUpdateAt time.Time) ([]*UpstreamDO, error) {
	var ups []*UpstreamDO
	ret := tx.Where("updated_at > ?", lastUpdateAt).Find(&ups)
	if err := handleSingleOpErr(ret, -1, "QueryUpstreamsByUpdateAt"); err != nil {
		return nil, errors.Trace(err)
	}
	return ups, nil
}

// queryUpstreamByID implements the upstreamClient interface.
//
//nolint:unused
func (c *ormClient) queryUpstreamByID(tx *gorm.DB, id uint64) (*UpstreamDO, error) {
	var up UpstreamDO
	ret := tx.Where("id = ?", id).First(&up)
	if err := handleSingleOpErr(ret, 1, "QueryUpstreamsByUpdateAt"); err != nil {
		return nil, errors.Trace(err)
	}
	return &up, nil
}

// ================================ ChangefeedInfo Client =================================

// createChangefeedInfo implements the changefeedInfoClient interface.
func (c *ormClient) createChangefeedInfo(tx *gorm.DB, info *ChangefeedInfoDO) error {
	ret := tx.Create(info)
	if err := handleSingleOpErr(ret, 1, "CreateChangefeedInfo"); err != nil {
		return errors.Trace(err)
	}
	return nil
}

// deleteChangefeedInfo implements the changefeedInfoClient interface.
func (c *ormClient) deleteChangefeedInfo(tx *gorm.DB, info *ChangefeedInfoDO) error {
	ret := tx.Delete(info)
	if err := handleSingleOpErr(ret, 1, "DeleteChangefeedInfo"); err != nil {
		return errors.Trace(err)
	}
	return nil
}

// markChangefeedRemoved implements the changefeedInfoClient interface.
//
//nolint:unused
func (c *ormClient) markChangefeedRemoved(tx *gorm.DB, info *ChangefeedInfoDO) error {
	// TODO: maybe we should usethe mysql function `now(6)` to get the current time.
	removeTime := time.Now()
	ret := tx.Where("uuid = ? and version = ?", info.UUID, info.Version).
		Updates(ChangefeedInfoDO{
			RemovedAt: &removeTime,
			Version:   info.Version + 1,
		})
	if err := handleSingleOpErr(ret, 1, "markChangefeedRemoved"); err != nil {
		return errors.Trace(err)
	}
	return nil
}

// updateChangefeedInfo implements the changefeedInfoClient interface.
func (c *ormClient) updateChangefeedInfo(tx *gorm.DB, info *ChangefeedInfoDO) error {
	ret := tx.Where("uuid = ? and version = ?", info.UUID, info.Version).
		Updates(&ChangefeedInfoDO{
			ChangefeedInfo: metadata.ChangefeedInfo{
				SinkURI:  info.SinkURI,
				StartTs:  info.StartTs,
				TargetTs: info.TargetTs,
				Config:   info.Config,
			},
			Version: info.Version + 1,
		})
	if err := handleSingleOpErr(ret, 1, "UpdateChangefeedInfo"); err != nil {
		return errors.Trace(err)
	}
	return nil
}

// queryChangefeedInfos implements the changefeedInfoClient interface.
//
//nolint:unused
func (c *ormClient) queryChangefeedInfos(tx *gorm.DB) ([]*ChangefeedInfoDO, error) {
	var infos []*ChangefeedInfoDO
	ret := tx.Find(&infos)
	if err := handleSingleOpErr(ret, -1, "QueryChangefeedInfos"); err != nil {
		return nil, errors.Trace(err)
	}
	return infos, nil
}

// queryChangefeedInfosByUpdateAt implements the changefeedInfoClient interface.
// TODO(CharlesCheung): query data before lastUpdateAt to avoid data loss.
//
//nolint:unused
func (c *ormClient) queryChangefeedInfosByUpdateAt(tx *gorm.DB, lastUpdateAt time.Time) ([]*ChangefeedInfoDO, error) {
	var infos []*ChangefeedInfoDO
	ret := tx.Where("updated_at > ?", lastUpdateAt).Find(&infos)
	if err := handleSingleOpErr(ret, -1, "QueryChangefeedInfosByUpdateAt"); err != nil {
		return nil, errors.Trace(err)
	}
	return infos, nil
}

// queryChangefeedInfosByUUIDs implements the changefeedInfoClient interface.
func (c *ormClient) queryChangefeedInfosByUUIDs(tx *gorm.DB, uuids ...uint64) ([]*ChangefeedInfoDO, error) {
	var infos []*ChangefeedInfoDO
	ret := tx.Where("uuid in (?)", uuids).Find(&infos)
	if err := handleSingleOpErr(ret, int64(len(uuids)), "QueryChangefeedInfosByUUIDs"); err != nil {
		return nil, errors.Trace(err)
	}
	return infos, nil
}

// queryChangefeedInfoByUUID implements the changefeedInfoClient interface.
//
//nolint:unused
func (c *ormClient) queryChangefeedInfoByUUID(tx *gorm.DB, uuid uint64) (*ChangefeedInfoDO, error) {
	var info *ChangefeedInfoDO
	ret := tx.Where("uuid = ?", uuid).First(info)

	// TODO(CharlesCheung): handle record not found error.
	if err := handleSingleOpErr(ret, 1, "QueryChangefeedInfoByUUID"); err != nil {
		return nil, errors.Trace(err)
	}
	return info, nil
}

// ================================ ChangefeedState Client =================================

// createChangefeedState implements the changefeedStateClient interface.
func (c *ormClient) createChangefeedState(tx *gorm.DB, state *ChangefeedStateDO) error {
	ret := tx.Create(state)
	if err := handleSingleOpErr(ret, 1, "CreateChangefeedState"); err != nil {
		return errors.Trace(err)
	}
	return nil
}

// deleteChangefeedState implements the changefeedStateClient interface.
func (c *ormClient) deleteChangefeedState(tx *gorm.DB, state *ChangefeedStateDO) error {
	ret := tx.Delete(state)
	if err := handleSingleOpErr(ret, 1, "DeleteChangefeedState"); err != nil {
		return errors.Trace(err)
	}
	return nil
}

// changefeedStateModel is used to update changefeed state, which prevents
// nil values (error and warning) from being ignored.
var changefeedStateModel = &ChangefeedStateDO{}

// updateChangefeedState implements the changefeedStateClient interface.
func (c *ormClient) updateChangefeedState(tx *gorm.DB, state *ChangefeedStateDO) error {
	ret := tx.Model(changefeedStateModel).Select("state", "warning", "error", "version").
		Where("changefeed_uuid = ? and version = ?", state.ChangefeedUUID, state.Version).
		Updates(ChangefeedStateDO{
			ChangefeedState: metadata.ChangefeedState{
				State:   state.State,
				Warning: state.Warning,
				Error:   state.Error,
			},
			Version: state.Version + 1,
		})
	if err := handleSingleOpErr(ret, 1, "updateChangefeedState"); err != nil {
		return errors.Trace(err)
	}
	return nil
}

// queryChangefeedStates implements the changefeedStateClient interface.
//
//nolint:unused
func (c *ormClient) queryChangefeedStates(tx *gorm.DB) ([]*ChangefeedStateDO, error) {
	var states []*ChangefeedStateDO
	ret := tx.Find(&states)
	if err := handleSingleOpErr(ret, -1, "QueryChangefeedStates"); err != nil {
		return nil, errors.Trace(err)
	}
	return states, nil
}

// queryChangefeedStatesByUpdateAt implements the changefeedStateClient interface.
//
//nolint:unused
func (c *ormClient) queryChangefeedStatesByUpdateAt(tx *gorm.DB, lastUpdateAt time.Time) ([]*ChangefeedStateDO, error) {
	var states []*ChangefeedStateDO
	ret := tx.Where("updated_at > ?", lastUpdateAt).Find(&states)
	if err := handleSingleOpErr(ret, -1, "QueryChangefeedStatesByUpdateAt"); err != nil {
		return nil, errors.Trace(err)
	}
	return states, nil
}

// queryChangefeedStateByUUID implements the changefeedStateClient interface.
//
//nolint:unused
func (c *ormClient) queryChangefeedStateByUUID(tx *gorm.DB, uuid uint64) (*ChangefeedStateDO, error) {
	var state *ChangefeedStateDO
	ret := tx.Where("changefeed_uuid = ?", uuid).First(state)
	if err := handleSingleOpErr(ret, 1, "QueryChangefeedStateByUUID"); err != nil {
		return nil, errors.Trace(err)
	}
	return state, nil
}

// queryChangefeedStateByUUIDWithLock implements the changefeedStateClient interface.
func (c *ormClient) queryChangefeedStateByUUIDWithLock(tx *gorm.DB, uuid uint64) (*ChangefeedStateDO, error) {
	var state ChangefeedStateDO
	ret := tx.Where("changefeed_uuid = ?", uuid).
		Clauses(clause.Locking{
			Strength: "SHARE",
			Table:    clause.Table{Name: clause.CurrentTable},
		}).First(&state)
	if err := handleSingleOpErr(ret, 1, "QueryChangefeedStateByUUIDWithLock"); err != nil {
		return nil, errors.Trace(err)
	}
	return &state, nil
}

// ================================ Schedule Client =================================

// createSchedule implements the scheduleClient interface.
func (c *ormClient) createSchedule(tx *gorm.DB, sc *ScheduleDO) error {
	ret := tx.Create(sc)
	if err := handleSingleOpErr(ret, 1, "CreateSchedule"); err != nil {
		return errors.Trace(err)
	}
	return nil
}

// deleteSchedule implements the scheduleClient interface.
func (c *ormClient) deleteSchedule(tx *gorm.DB, sc *ScheduleDO) error {
	ret := tx.Delete(sc)
	if err := handleSingleOpErr(ret, 1, "DeleteSchedule"); err != nil {
		return errors.Trace(err)
	}
	return nil
}

// updateSchedule implements the scheduleClient interface.
func (c *ormClient) updateSchedule(tx *gorm.DB, sc *ScheduleDO) error {
	ret := tx.Where("changefeed_uuid = ? and version = ?", sc.ChangefeedUUID, sc.Version).
		Updates(ScheduleDO{
			ScheduledChangefeed: metadata.ScheduledChangefeed{
				Owner:        sc.Owner,
				OwnerState:   sc.OwnerState,
				Processors:   sc.Processors,
				TaskPosition: sc.TaskPosition,
			},
			Version: sc.Version + 1,
		})
	if err := handleSingleOpErr(ret, 1, "UpdateSchedule"); err != nil {
		return errors.Trace(err)
	}
	return nil
}

// updateScheduleOwnerState implements the scheduleClient interface.
// TODO(CharlesCheung): check if the version needs to be checked.
func (s *ormClient) updateScheduleOwnerState(tx *gorm.DB, sc *ScheduleDO) error {
	ret := tx.Where("changefeed_uuid = ? and version = ?", sc.ChangefeedUUID, sc.Version).
		Updates(ScheduleDO{
			ScheduledChangefeed: metadata.ScheduledChangefeed{
				OwnerState: sc.OwnerState,
			},
			Version: sc.Version + 1,
		})
	if err := handleSingleOpErr(ret, 1, "UpdateScheduleOwnerState"); err != nil {
		return errors.Trace(err)
	}
	return nil
}

// updateScheduleOwnerStateByOwnerID implements the scheduleClient interface.
func (c *ormClient) updateScheduleOwnerStateByOwnerID(tx *gorm.DB, state metadata.SchedState, ownerID model.CaptureID) error {
	ret := tx.Model(&ScheduleDO{}).Select("owner", "owner_state", "processors", "version").
		Where("owner = ?", ownerID).
		Updates(map[string]interface{}{
			"owner":       nil,
			"owner_state": state,
			"processors":  nil,
			"version":     gorm.Expr("version + ?", 1),
		})
	if err := handleSingleOpErr(ret, -1, "UpdateScheduleOwnerStateByOwnerID"); err != nil {
		return errors.Trace(err)
	}
	return nil
}

// querySchedules implements the scheduleClient interface.
//
//nolint:unused
func (c *ormClient) querySchedules(tx *gorm.DB) ([]*ScheduleDO, error) {
	var schedules []*ScheduleDO
	ret := tx.Find(&schedules)
	if err := handleSingleOpErr(ret, -1, "QuerySchedules"); err != nil {
		return nil, errors.Trace(err)
	}
	return schedules, nil
}

// querySchedulesByUpdateAt implements the scheduleClient interface.
//
//nolint:unused
func (c *ormClient) querySchedulesByUpdateAt(tx *gorm.DB, lastUpdateAt time.Time) ([]*ScheduleDO, error) {
	var schedules []*ScheduleDO
	ret := tx.Where("updated_at > ?", lastUpdateAt).Find(&schedules)
	if err := handleSingleOpErr(ret, -1, "QuerySchedulesByUpdateAt"); err != nil {
		return nil, errors.Trace(err)
	}
	return schedules, nil
}

// querySchedulesByOwnerIDAndUpdateAt implements the scheduleClient interface.
//
//nolint:unused
func (c *ormClient) querySchedulesByOwnerIDAndUpdateAt(tx *gorm.DB, captureID string, lastUpdateAt time.Time) ([]*ScheduleDO, error) {
	var schedules []*ScheduleDO
	ret := tx.Where("owner = ? and update_at > ?", captureID, lastUpdateAt).Find(&schedules)
	if err := handleSingleOpErr(ret, -1, "QuerySchedulesByOwnerIDAndUpdateAt"); err != nil {
		return nil, errors.Trace(err)
	}
	return schedules, nil
}

// queryScheduleByUUID implements the scheduleClient interface.
//
//nolint:unused
func (c *ormClient) queryScheduleByUUID(tx *gorm.DB, uuid uint64) (*ScheduleDO, error) {
	var schedule ScheduleDO
	ret := tx.Where("changefeed_uuid = ?", uuid).First(&schedule)
	if err := handleSingleOpErr(ret, 1, "QueryScheduleByUUID"); err != nil {
		return nil, errors.Trace(err)
	}
	return &schedule, nil
}

// querySchedulesUinqueOwnerIDs implements the scheduleClient interface.
func (c *ormClient) querySchedulesUinqueOwnerIDs(tx *gorm.DB) ([]model.CaptureID, error) {
	var captureIDs []model.CaptureID
<<<<<<< HEAD
	ret := tx.Model(&ScheduleDO{}).Select("owner").Where("owner !=null ").Distinct().Find(&captureIDs)
=======
	ret := tx.Model(&ScheduleDO{}).Select("owner").Where("owner IS NOT NULL").Distinct().Find(&captureIDs)
>>>>>>> f5cf1876
	if err := handleSingleOpErr(ret, -1, "QuerySchedulesUinqueOwnerIDs"); err != nil {
		return nil, errors.Trace(err)
	}
	return captureIDs, nil
}

// ================================ Progress Client =================================

// createProgress implements the progressClient interface.
func (c *ormClient) createProgress(tx *gorm.DB, pr *ProgressDO) error {
	ret := tx.Create(pr)
	if err := handleSingleOpErr(ret, 1, "CreateProgress"); err != nil {
		return errors.Trace(err)
	}
	return nil
}

// deleteProgress implements the progressClient interface.
func (c *ormClient) deleteProgress(tx *gorm.DB, pr *ProgressDO) error {
	ret := tx.Delete(pr)
	if err := handleSingleOpErr(ret, 1, "DeleteProgress"); err != nil {
		return errors.Trace(err)
	}
	return nil
}

// updateProgress implements the progressClient interface.
func (c *ormClient) updateProgress(tx *gorm.DB, pr *ProgressDO) error {
	ret := tx.Where("capture_id = ? and version = ?", pr.CaptureID, pr.Version).
		Updates(ProgressDO{
			Progress: pr.Progress,
			Version:  pr.Version + 1,
		})
	if err := handleSingleOpErr(ret, 1, "UpdateProgress"); err != nil {
		return errors.Trace(err)
	}
	return nil
}

// queryProgresss implements the progressClient interface.
//
//nolint:unused
func (c *ormClient) queryProgresss(tx *gorm.DB) ([]*ProgressDO, error) {
	var progresses []*ProgressDO
	ret := tx.Find(&progresses)
	if err := handleSingleOpErr(ret, -1, "QueryProgresss"); err != nil {
		return nil, errors.Trace(err)
	}
	return progresses, nil
}

// queryProgresssByUpdateAt implements the progressClient interface.
//
//nolint:unused
func (c *ormClient) queryProgresssByUpdateAt(tx *gorm.DB, lastUpdateAt time.Time) ([]*ProgressDO, error) {
	var progresses []*ProgressDO
	ret := tx.Where("updated_at > ?", lastUpdateAt).Find(&progresses)
	if err := handleSingleOpErr(ret, -1, "QueryProgresssByUpdateAt"); err != nil {
		return nil, errors.Trace(err)
	}
	return progresses, nil
}

// queryProgressByCaptureID implements the progressClient interface.
//
//nolint:unused
func (c *ormClient) queryProgressByCaptureID(tx *gorm.DB, id string) (*ProgressDO, error) {
	var progress *ProgressDO
	ret := tx.Where("capture_id = ?", id).First(progress)
	if err := handleSingleOpErr(ret, 1, "QueryProgressByCaptureID"); err != nil {
		return nil, errors.Trace(err)
	}
	return progress, nil
}

// queryProgressByCaptureIDsWithLock implements the progressClient interface.
//
//nolint:unused
func (c *ormClient) queryProgressByCaptureIDsWithLock(tx *gorm.DB, ids []string) ([]*ProgressDO, error) {
	var progresses []*ProgressDO
	ret := tx.Where("capture_id in (?)", ids).Clauses(clause.Locking{
		Strength: "SHARE",
		Table:    clause.Table{Name: clause.CurrentTable},
	}).Find(&progresses)
	if err := handleSingleOpErr(ret, -1, "QueryProgressByCaptureIDsWithLock"); err != nil {
		return nil, errors.Trace(err)
	}
	return progresses, nil
}

func handleSingleOpErr(ret *gorm.DB, targetRows int64, opName string) (err error) {
	defer func() {
		if err != nil {
			log.Error("run unary meta operation failed", zap.Error(err))
		}
	}()

	if ret.Error != nil {
		return errors.WrapError(errors.ErrMetaOpFailed, ret.Error, opName)
	}
	if targetRows >= 0 && ret.RowsAffected != targetRows {
		return errors.ErrMetaRowsAffectedNotMatch.GenWithStackByArgs(opName, targetRows, ret.RowsAffected)
	}
	return nil
}<|MERGE_RESOLUTION|>--- conflicted
+++ resolved
@@ -306,7 +306,7 @@
 //nolint:unused
 func (c *ormClient) queryChangefeedStatesByUpdateAt(tx *gorm.DB, lastUpdateAt time.Time) ([]*ChangefeedStateDO, error) {
 	var states []*ChangefeedStateDO
-	ret := tx.Where("updated_at > ?", lastUpdateAt).Find(&states)
+	ret := tx.Where("update_at > ?", lastUpdateAt).Find(&states)
 	if err := handleSingleOpErr(ret, -1, "QueryChangefeedStatesByUpdateAt"); err != nil {
 		return nil, errors.Trace(err)
 	}
@@ -460,11 +460,7 @@
 // querySchedulesUinqueOwnerIDs implements the scheduleClient interface.
 func (c *ormClient) querySchedulesUinqueOwnerIDs(tx *gorm.DB) ([]model.CaptureID, error) {
 	var captureIDs []model.CaptureID
-<<<<<<< HEAD
-	ret := tx.Model(&ScheduleDO{}).Select("owner").Where("owner !=null ").Distinct().Find(&captureIDs)
-=======
 	ret := tx.Model(&ScheduleDO{}).Select("owner").Where("owner IS NOT NULL").Distinct().Find(&captureIDs)
->>>>>>> f5cf1876
 	if err := handleSingleOpErr(ret, -1, "QuerySchedulesUinqueOwnerIDs"); err != nil {
 		return nil, errors.Trace(err)
 	}
