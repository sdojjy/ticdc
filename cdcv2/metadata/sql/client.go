--- conflicted
+++ resolved
@@ -181,11 +181,6 @@
 	maxExecTime time.Duration
 }
 
-<<<<<<< HEAD
-type ClientOptionFunc func(*clientOptions)
-
-=======
->>>>>>> 7a887c9a
 func setClientOptions(opts ...ClientOptionFunc) *clientOptions {
 	o := &clientOptions{
 		maxExecTime: defaultMaxExecTime,
@@ -196,13 +191,10 @@
 	return o
 }
 
-<<<<<<< HEAD
-=======
 // ClientOptionFunc is the option function for the client.
 type ClientOptionFunc func(*clientOptions)
 
 // WithMaxExecTime sets the maximum execution time of the client.
->>>>>>> 7a887c9a
 func WithMaxExecTime(d time.Duration) ClientOptionFunc {
 	return func(o *clientOptions) {
 		o.maxExecTime = d
