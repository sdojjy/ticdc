--- conflicted
+++ resolved
@@ -349,16 +349,11 @@
 		} else if err != nil {
 			return errors.Trace(err)
 		}
-<<<<<<< HEAD
-
-		if oldUp != nil && !oldUp.equal(newUp) {
-=======
 		if oldUp != nil {
 			errMsg := fmt.Sprintf("expect non-empty upstream info for id %d", up.ID)
 			return errors.Trace(errors.ErrMetaInvalidState.GenWithStackByArgs(errMsg))
 		}
 		if !oldUp.equal(newUp) {
->>>>>>> f5cf1876
 			newUp.Version = oldUp.Version
 			c.client.updateUpstream(tx, newUp)
 		}
@@ -499,28 +494,34 @@
 				return errors.Trace(err)
 			}
 			prMap := prs[0]
-			for cf, taskPosition := range *prMap.Progress {
-				// TODO(CharlesCheung): maybe such operation should be done in background.
-				oldSc, err := c.client.queryScheduleByUUID(tx, cf)
-				if err != nil {
-					return errors.Trace(err)
-				}
-				if *oldSc.Owner != id || oldSc.OwnerState == metadata.SchedRemoved {
-					continue
-				}
-				newSc := &ScheduleDO{
-					ScheduledChangefeed: metadata.ScheduledChangefeed{
-						ChangefeedUUID: oldSc.ChangefeedUUID,
-						Owner:          nil,
-						OwnerState:     metadata.SchedRemoved,
-						Processors:     nil,
-						TaskPosition:   taskPosition,
-					},
-				}
-				// TODO: use Model to prevent nil value from being ignored.
-				err = c.client.updateSchedule(tx, newSc)
-				if err != nil {
-					return errors.Trace(err)
+			if prMap.Progress == nil {
+				log.Info("no changefeed is owned by the capture",
+					zap.String("capture-id", id),
+					zap.Any("capture-id", id))
+			} else {
+				for cf, taskPosition := range *prMap.Progress {
+					// TODO(CharlesCheung): maybe such operation should be done in background.
+					oldSc, err := c.client.queryScheduleByUUID(tx, cf)
+					if err != nil {
+						return errors.Trace(err)
+					}
+					if *oldSc.Owner != id || oldSc.OwnerState == metadata.SchedRemoved {
+						continue
+					}
+					newSc := &ScheduleDO{
+						ScheduledChangefeed: metadata.ScheduledChangefeed{
+							ChangefeedUUID: oldSc.ChangefeedUUID,
+							Owner:          nil,
+							OwnerState:     metadata.SchedRemoved,
+							Processors:     nil,
+							TaskPosition:   taskPosition,
+						},
+					}
+					// TODO: use Model to prevent nil value from being ignored.
+					err = c.client.updateSchedule(tx, newSc)
+					if err != nil {
+						return errors.Trace(err)
+					}
 				}
 			}
 
@@ -548,7 +549,7 @@
 		if err := metadata.CheckScheduleState(old.ScheduledChangefeed, target); err != nil {
 			return errors.Trace(err)
 		}
-		return c.client.updateScheduleOwnerState(tx, &ScheduleDO{
+		return c.client.updateSchedule(tx, &ScheduleDO{
 			ScheduledChangefeed: target,
 			Version:             old.Version,
 		})
