// Copyright 2023 PingCAP, Inc.
//
// Licensed under the Apache License, Version 2.0 (the "License");
// you may not use this file except in compliance with the License.
// You may obtain a copy of the License at
//
//     http://www.apache.org/licenses/LICENSE-2.0
//
// Unless required by applicable law or agreed to in writing, software
// distributed under the License is distributed on an "AS IS" BASIS,
// See the License for the specific language governing permissions and
// limitations under the License.

package sql

import (
	"context"
	"database/sql"
	"fmt"
	"hash/fnv"
	"sort"
	"strings"
	"sync"
	"time"

	"github.com/pingcap/log"
	"github.com/pingcap/tiflow/cdc/model"
	"github.com/pingcap/tiflow/cdcv2/metadata"
	ormUtil "github.com/pingcap/tiflow/engine/pkg/orm"
	"github.com/pingcap/tiflow/pkg/chann"
	"github.com/pingcap/tiflow/pkg/election"
	"github.com/pingcap/tiflow/pkg/errors"
	"github.com/pingcap/tiflow/pkg/security"
	"go.uber.org/zap"
	"golang.org/x/sync/errgroup"
	"gorm.io/gorm"
)

var (
	_ metadata.Querier               = &CaptureOb[*gorm.DB]{}
	_ metadata.CaptureObservation    = &CaptureOb[*gorm.DB]{}
	_ metadata.ControllerObservation = &ControllerOb[*gorm.DB]{}
	_ metadata.OwnerObservation      = &OwnerOb[*gorm.DB]{}
)

// CaptureOb is an implement for metadata.CaptureObservation.
type CaptureOb[T TxnContext] struct {
	// election related fields.
	metadata.Elector
	selfInfo *model.CaptureInfo

	// TODO(CharlesCheung): handle ctx properly.
	egCtx  context.Context
	client client[T]

	tasks *entity[metadata.ChangefeedUUID, *ScheduleDO]

	// TODO: remove processorChanges.
	ownerChanges     *chann.DrainableChann[metadata.ScheduledChangefeed]
	processorChanges *chann.DrainableChann[metadata.ScheduledChangefeed]
}

// NewCaptureObservation creates a capture observation.
func NewCaptureObservation(
	backendDB *sql.DB, selfInfo *model.CaptureInfo, opts ...ClientOptionFunc,
) (*CaptureOb[*gorm.DB], error) {
	db, err := ormUtil.NewGormDB(backendDB, "mysql")
	if err != nil {
		return nil, err
	}
	electionStorage, err := election.NewORMStorage(db, "election")
	if err != nil {
		return nil, errors.Trace(err)
	}
	ormClient := NewORMClient(selfInfo.ID, db)

	if err := AutoMigrate(db); err != nil {
		return nil, errors.Trace(err)
	}
	return &CaptureOb[*gorm.DB]{
		selfInfo:         selfInfo,
		client:           newClient(electionStorage, ormClient, opts...),
		tasks:            newEntity[metadata.ChangefeedUUID, *ScheduleDO](defaultMaxExecTime),
		Elector:          metadata.NewElector(selfInfo, electionStorage),
		ownerChanges:     chann.NewAutoDrainChann[metadata.ScheduledChangefeed](),
		processorChanges: chann.NewAutoDrainChann[metadata.ScheduledChangefeed](),
	}, nil
}

// Run runs the given CaptureOb.
func (c *CaptureOb[T]) Run(
	egCtx context.Context,
	controllerCallback func(context.Context, metadata.ControllerObservation) error,
) (err error) {
	eg, egCtx := errgroup.WithContext(egCtx)
	c.egCtx = egCtx

	err = c.client.Txn(egCtx, func(tx T) error {
		return c.client.createProgress(tx, &ProgressDO{
			CaptureID: c.selfInfo.ID,
			Progress:  nil,
			Version:   1,
		})
	})
	if err != nil {
		return errors.Trace(err)
	}

	eg.Go(func() error {
		return c.Elector.RunElection(egCtx, c.onTakeControl(controllerCallback))
	})

	eg.Go(func() error {
		ticker := time.NewTicker(500 * time.Millisecond)
		defer ticker.Stop()
		for {
			select {
			case <-egCtx.Done():
				err := egCtx.Err()
				log.Info("capture stops handle task changes", zap.String("capture", c.selfInfo.ID), zap.Error(err))
				return err
			case <-ticker.C:
				if err := c.handleTaskChanges(egCtx); err != nil {
					log.Warn("capture handle task changes fail", zap.String("capture", c.selfInfo.ID), zap.Error(err))
					return err
				}
			}
		}
	})

	// TODO: add runWithEg function to reduce the wait goroutine.
	return eg.Wait()
}

func (c *CaptureOb[T]) onTakeControl(
	controllerCallback func(context.Context, metadata.ControllerObservation) error,
) func(context.Context) error {
	return func(ctx context.Context) error {
		controllerOb := newControllerObservation(c.client, c.selfInfo, c.getAllCaptures)

		eg, egCtx := errgroup.WithContext(ctx)
		eg.Go(func() error {
			return controllerOb.run(egCtx)
		})
		eg.Go(func() error {
			return controllerCallback(egCtx, controllerOb)
		})
		return eg.Wait()
	}
}

func (c *CaptureOb[T]) handleTaskChanges(ctx context.Context) error {
	var err error
	var schedItems []*ScheduleDO

	err = c.client.Txn(ctx, func(tx T) error {
		lastSafePoint := c.tasks.getSafePoint()
		schedItems, err = c.client.querySchedulesByOwnerIDAndUpdateAt(tx, c.Self().ID, lastSafePoint)
		return err
	})
	if err != nil {
		return errors.Trace(err)
	}

	if len(schedItems) == 0 {
		// No scheudle information for the capture.
		return nil
	}

	c.tasks.doUpsert(schedItems, func(newV *ScheduleDO) (skip bool) {
		if newV.OwnerState == metadata.SchedRemoved {
			return true
		}
		c.ownerChanges.In() <- newV.ScheduledChangefeed
		c.processorChanges.In() <- newV.ScheduledChangefeed
		return false
	})

	return nil
}

// Advance updates the progress of the capture.
func (c *CaptureOb[T]) Advance(cp metadata.CaptureProgress) error {
	return c.client.Txn(c.egCtx, func(tx T) error {
		pr, err := c.client.queryProgressByCaptureID(tx, c.selfInfo.ID)
		if err != nil {
			return errors.Trace(err)
		}
		if pr == nil {
			erMsg := fmt.Sprintf("expect non-empty progress for capture %s", c.selfInfo.ID)
			return errors.ErrMetaInvalidState.GenWithStackByArgs(erMsg)
		}
		return c.client.updateProgress(tx, &ProgressDO{
			CaptureID: c.selfInfo.ID,
			Progress:  &cp,
			Version:   pr.Version,
		})
	})
}

// OwnerChanges returns a channel that receives changefeeds when the owner of the changefeed changes.
func (c *CaptureOb[T]) OwnerChanges() <-chan metadata.ScheduledChangefeed {
	return c.ownerChanges.Out()
}

// OnOwnerLaunched is called when the owner of a changefeed is launched.
func (c *CaptureOb[T]) OnOwnerLaunched(cf metadata.ChangefeedUUID) metadata.OwnerObservation {
	return newOwnerObservation[T](c, cf)
}

// PostOwnerRemoved is called when the owner of a changefeed is removed.
func (c *CaptureOb[T]) PostOwnerRemoved(cf metadata.ChangefeedUUID, taskPosition metadata.ChangefeedProgress) error {
	sc := c.tasks.get(cf)
	if sc == nil {
		errMsg := fmt.Sprintf("remove owner for a changefeed %d that is not owned by the capture", cf)
		return errors.ErrInconsistentMetaCache.GenWithStackByArgs(errMsg)
	}

	sc.TaskPosition = taskPosition
	return c.client.TxnWithOwnerLock(c.egCtx, cf, func(tx T) error {
		return c.client.updateSchedule(tx, sc)
	})
}

// ProcessorChanges returns a channel that receives changefeeds when the changefeed changes.
func (c *CaptureOb[T]) ProcessorChanges() <-chan metadata.ScheduledChangefeed {
	return c.processorChanges.Out()
}

// GetChangefeed returns the changefeeds with the given UUIDs.
func (c *CaptureOb[T]) GetChangefeed(cfs ...metadata.ChangefeedUUID) (infos []*metadata.ChangefeedInfo, err error) {
	var cfDOs []*ChangefeedInfoDO
	err = c.client.Txn(c.egCtx, func(tx T) error {
		if len(cfs) == 0 {
			cfDOs, err = c.client.queryChangefeedInfos(tx)
			return err
		}
		cfDOs, err = c.client.queryChangefeedInfosByUUIDs(tx, cfs...)
		return err
	})
	if err != nil {
		return nil, errors.Trace(err)
	}

	for _, cfDO := range cfDOs {
		infos = append(infos, &cfDO.ChangefeedInfo)
	}
	return
}

// GetChangefeedState returns the state of the changefeed with the given UUID.
func (c *CaptureOb[T]) GetChangefeedState(cfs ...metadata.ChangefeedUUID) (states []*metadata.ChangefeedState, err error) {
	var cfDOs []*ChangefeedStateDO
	err = c.client.Txn(c.egCtx, func(tx T) error {
		if len(cfs) == 0 {
			cfDOs, err = c.client.queryChangefeedStates(tx)
			return err
		}
		cfDOs, err = c.client.queryChangefeedStateByUUIDs(tx, cfs...)
		return err
	})
	if err != nil {
		return nil, errors.Trace(err)
	}

	for _, cfDO := range cfDOs {
		states = append(states, &cfDO.ChangefeedState)
	}
	return
}

// GetChangefeedProgress returns the progress of the changefeed with the given UUID.
func (c *CaptureOb[T]) GetChangefeedProgress(
	cfs ...metadata.ChangefeedUUID,
) (progresses map[metadata.ChangefeedUUID]metadata.ChangefeedProgress, err error) {
	var prDOs []*ProgressDO
	var scDOs []*ScheduleDO
	err = c.client.Txn(c.egCtx, func(tx T) error {
		prDOs, err = c.client.queryProgresss(tx)
		if err != nil {
			return err
		}

		scDOs, err = c.client.querySchedules(tx)
		return err
	})
	if err != nil {
		return nil, errors.Trace(err)
	}

	cfMap := make(map[metadata.ChangefeedUUID]struct{})
	for _, cf := range cfs {
		cfMap[cf] = struct{}{}
	}
	queryAll := len(cfMap) == 0

	progresses = make(map[metadata.ChangefeedUUID]metadata.ChangefeedProgress)
	for _, prDO := range prDOs {
		if prDO.Progress != nil {
			for cf, pos := range *prDO.Progress {
				if _, ok := cfMap[cf]; ok || queryAll {
					progresses[cf] = pos
				}
			}
		}
	}

	if queryAll || len(progresses) < len(cfMap) {
		for _, scDO := range scDOs {
			if _, alreadyFound := progresses[scDO.ChangefeedUUID]; alreadyFound {
				continue
			}
			if _, ok := cfMap[scDO.ChangefeedUUID]; ok || queryAll {
				progresses[scDO.ChangefeedUUID] = scDO.TaskPosition
			}
		}
	}

	return
}

func (c *CaptureOb[T]) getAllCaptures() []*model.CaptureInfo {
	infos, _ := c.GetCaptures()
	return infos
}

// ControllerOb is an implement for metadata.ControllerObservation.
type ControllerOb[T TxnContext] struct {
	selfInfo *model.CaptureInfo
	client   client[T]

	// TODO(CharlesCheung): handle ctx properly.
	// egCtx is the inner ctx of elector.
	egCtx         context.Context
	uuidGenerator uuidGenerator

	aliveCaptures struct {
		sync.Mutex
		outgoing     []*model.CaptureInfo
		incoming     []*model.CaptureInfo
		outgoingHash uint64
		incomingHash uint64
	}

	getAllCaptures func() []*model.CaptureInfo
}

func newControllerObservation[T TxnContext](
	client client[T],
	selfInfo *model.CaptureInfo,
	getAllCaptures func() []*model.CaptureInfo,
) *ControllerOb[T] {
	return &ControllerOb[T]{
		client:         client,
		selfInfo:       selfInfo,
		getAllCaptures: getAllCaptures,
		uuidGenerator:  NewUUIDGenerator("random-crc64"),
	}
}

func (c *ControllerOb[T]) run(ctx context.Context) error {
	c.egCtx = ctx
	if err := c.init(); err != nil {
		return errors.Trace(err)
	}

	ticker := time.NewTicker(500 * time.Millisecond)
	defer ticker.Stop()
	for {
		select {
		case <-ctx.Done():
			err := ctx.Err()
			log.Info("controller stops handle alive captures ", zap.String("capture", c.selfInfo.ID), zap.Error(err))
			return err
		case <-ticker.C:
		}

		if err := c.handleAliveCaptures(); err != nil {
			log.Warn("controller handle alive captures fail", zap.String("capture", c.selfInfo.ID), zap.Error(err))
			return err
		}
	}
}

func (c *ControllerOb[T]) init() error {
	var (
		captureOfflined   []model.CaptureID
		captureOnline     = make(map[model.CaptureID]struct{})
		capturesScheduled []model.CaptureID
		err               error
	)
	err = c.client.Txn(c.egCtx, func(tx T) error {
		capturesScheduled, err = c.client.querySchedulesUinqueOwnerIDs(tx)
		return err
	})
	if err != nil {
		return errors.Trace(err)
	}

	currentCaptures := c.getAllCaptures()
	for _, capture := range currentCaptures {
		captureOnline[capture.ID] = struct{}{}
	}

	for _, captureID := range capturesScheduled {
		if _, ok := captureOnline[captureID]; !ok {
			captureOfflined = append(captureOfflined, captureID)
		}
	}
	return c.onCaptureOffline(captureOfflined...)
}

func (c *ControllerOb[T]) handleAliveCaptures() error {
	alives := c.getAllCaptures()
	hash := sortAndHashCaptureList(alives)

	c.aliveCaptures.Lock()
	defer c.aliveCaptures.Unlock()
	c.aliveCaptures.incomingHash = hash
	c.aliveCaptures.incoming = alives
	return nil
}

func (c *ControllerOb[T]) upsertUpstream(tx T, up *model.UpstreamInfo) error {
	newUp := &UpstreamDO{
		ID:        up.ID,
		Endpoints: up.PDEndpoints,
		Config: &security.Credential{
			CAPath:        up.CAPath,
			CertPath:      up.CertPath,
			KeyPath:       up.KeyPath,
			CertAllowedCN: up.CertAllowedCN,
		},
		Version: 1,
	}

	// Create or update the upstream info.
	oldUp, err := c.client.queryUpstreamByID(tx, up.ID)
	if errors.Is(errors.Cause(err), gorm.ErrRecordNotFound) {
		return c.client.createUpstream(tx, newUp)
	} else if err != nil {
		return errors.Trace(err)
	}

	if oldUp == nil {
		errMsg := fmt.Sprintf("expect non-empty upstream info for id %d", up.ID)
		return errors.Trace(errors.ErrMetaInvalidState.GenWithStackByArgs(errMsg))
	}
	if !oldUp.equal(newUp) {
		newUp.Version = oldUp.Version
		if err := c.client.updateUpstream(tx, newUp); err != nil {
			return errors.Trace(err)
		}
	}
	return nil
}

func (c *ControllerOb[T]) txnWithLeaderLock(fn func(T) error) error {
	return c.client.TxnWithLeaderLock(c.egCtx, c.selfInfo.ID, fn)
}

// CreateChangefeed initializes the changefeed info, schedule info and state info of the given changefeed. It also
// updates or creates the upstream info depending on whether the upstream info exists.
func (c *ControllerOb[T]) CreateChangefeed(cf *metadata.ChangefeedInfo, up *model.UpstreamInfo) (metadata.ChangefeedIdent, error) {
	if cf.UpstreamID != up.ID {
		errMsg := fmt.Sprintf("changefeed %s has different upstream id %d from the given upstream id %d",
			cf.ChangefeedIdent, cf.UpstreamID, up.ID)
		return cf.ChangefeedIdent, errors.ErrMetaInvalidState.GenWithStackByArgs(errMsg)
	}
	uuid, err := c.uuidGenerator.GenChangefeedUUID(c.egCtx)
	if err != nil {
		return cf.ChangefeedIdent, errors.Trace(err)
	}

	cf.ChangefeedIdent.UUID = uuid
	err = c.txnWithLeaderLock(func(tx T) error {
		if err := c.upsertUpstream(tx, up); err != nil {
			return errors.Trace(err)
		}

		if err := c.client.createChangefeedInfo(tx, &ChangefeedInfoDO{
			ChangefeedInfo: *cf,
			Version:        1,
		}); err != nil {
			return errors.Trace(err)
		}

		if err := c.client.createSchedule(tx, &ScheduleDO{
			ScheduledChangefeed: metadata.ScheduledChangefeed{
				ChangefeedUUID: cf.UUID,
				Owner:          nil,
				OwnerState:     metadata.SchedRemoved,
				Processors:     nil,
				TaskPosition: metadata.ChangefeedProgress{
					CheckpointTs:      cf.StartTs,
					MinTableBarrierTs: cf.StartTs,
				},
			},
			Version: 1,
		}); err != nil {
			return errors.Trace(err)
		}

		return c.client.createChangefeedState(tx, &ChangefeedStateDO{
			ChangefeedState: metadata.ChangefeedState{
				ChangefeedUUID: cf.UUID,
				State:          model.StateUnInitialized,
				Error:          nil,
				Warning:        nil,
			},
			Version: 1,
		})
	})
	return cf.ChangefeedIdent, err
}

// RemoveChangefeed removes the changefeed info
func (c *ControllerOb[T]) RemoveChangefeed(cf metadata.ChangefeedUUID) error {
	return c.txnWithLeaderLock(func(tx T) error {
		oldInfo, err := c.client.queryChangefeedInfoByUUID(tx, cf)
		if err != nil {
			return errors.Trace(err)
		}
		err = c.client.markChangefeedRemoved(tx, &ChangefeedInfoDO{
			ChangefeedInfo: metadata.ChangefeedInfo{
				ChangefeedIdent: metadata.ChangefeedIdent{
					UUID: cf,
				},
			},
			Version: oldInfo.Version,
		})
		if err != nil {
			return errors.Trace(err)
		}

		sc, err := c.client.queryScheduleByUUID(tx, cf)
		if err != nil {
			return errors.Trace(err)
		}
		if sc.OwnerState == metadata.SchedLaunched {
			err = c.client.updateScheduleOwnerState(tx, &ScheduleDO{
				ScheduledChangefeed: metadata.ScheduledChangefeed{
					ChangefeedUUID: cf,
					OwnerState:     metadata.SchedRemoving,
				},
				Version: sc.Version,
			})
			if err != nil {
				return errors.Trace(err)
			}
		}
		return nil
	})
}

// CleanupChangefeed removes the changefeed info, schedule info and state info of the given changefeed.
// Note that this function should only be called when the owner is removed and changefeed is marked as removed.
func (c *ControllerOb[T]) CleanupChangefeed(cf metadata.ChangefeedUUID) error {
	return c.txnWithLeaderLock(func(tx T) error {
		err := c.client.deleteChangefeedInfo(tx, &ChangefeedInfoDO{
			ChangefeedInfo: metadata.ChangefeedInfo{
				ChangefeedIdent: metadata.ChangefeedIdent{
					UUID: cf,
				},
			},
		})
		if err != nil {
			return errors.Trace(err)
		}

		err = c.client.deleteChangefeedState(tx, &ChangefeedStateDO{
			ChangefeedState: metadata.ChangefeedState{
				ChangefeedUUID: cf,
			},
		})
		if err != nil {
			return errors.Trace(err)
		}

		err = c.client.deleteSchedule(tx, &ScheduleDO{
			ScheduledChangefeed: metadata.ScheduledChangefeed{
				ChangefeedUUID: cf,
			},
		})
		if err != nil {
			return errors.Trace(err)
		}

		return nil
	})
}

// RefreshCaptures Fetch the latest capture list in the TiCDC cluster.
func (c *ControllerOb[T]) RefreshCaptures() (captures []*model.CaptureInfo, changed bool) {
	c.aliveCaptures.Lock()
	defer c.aliveCaptures.Unlock()
	if c.aliveCaptures.outgoingHash != c.aliveCaptures.incomingHash {
		c.aliveCaptures.outgoingHash = c.aliveCaptures.incomingHash
		c.aliveCaptures.outgoing = c.aliveCaptures.incoming
	}
	captures = make([]*model.CaptureInfo, len(c.aliveCaptures.outgoing))
	copy(captures, c.aliveCaptures.outgoing)
	return
}

// onCaptureOffline is called when a capture is offline.
func (c *ControllerOb[T]) onCaptureOffline(ids ...model.CaptureID) error {
	// TODO(CharlesCheung): use multiple statements to reduce the number of round trips.
	// Note currently we only handle single capture offline, so it is not a big deal.
	for _, id := range ids {
		err := c.txnWithLeaderLock(func(tx T) error {
			prs, err := c.client.queryProgressByCaptureIDsWithLock(tx, []model.CaptureID{id})
			if err != nil {
				return errors.Trace(err)
			}
			prMap := prs[0]
			if prMap.Progress == nil || len(*prMap.Progress) == 0 {
				log.Info("no progress is updated by the capture", zap.String("capture", id))
			} else {
				for cf, taskPosition := range *prMap.Progress {
					// TODO(CharlesCheung): maybe such operation should be done in background.
					oldSc, err := c.client.queryScheduleByUUID(tx, cf)
					if err != nil {
						return errors.Trace(err)
					}
					if *oldSc.Owner != id || oldSc.OwnerState == metadata.SchedRemoved {
						continue
					}
					newSc := &ScheduleDO{
						ScheduledChangefeed: metadata.ScheduledChangefeed{
							ChangefeedUUID: oldSc.ChangefeedUUID,
							Owner:          nil,
							OwnerState:     metadata.SchedRemoved,
							Processors:     nil,
							TaskPosition:   taskPosition,
						},
						Version: oldSc.Version,
					}
					// TODO: use Model to prevent nil value from being ignored.
					err = c.client.updateSchedule(tx, newSc)
					if err != nil {
						return errors.Trace(err)
					}
				}
			}

			// If capture fails before a owner progress is updated for the first time, the corresponding
			// taskPosition will not stored in Progress. In this case, we also need to set owner removed.
			// Version would not be checked here because multiple rows may be updated.
			err = c.client.updateScheduleOwnerStateByOwnerID(tx, metadata.SchedRemoved, id)
			if err != nil {
				return errors.Trace(err)
			}

			return c.client.deleteProgress(tx, prMap)
		})
		if err != nil {
			return errors.Trace(err)
		}
	}
	return nil
}

// SetOwner Schedule a changefeed owner to a given target.
func (c *ControllerOb[T]) SetOwner(target metadata.ScheduledChangefeed) error {
	return c.txnWithLeaderLock(func(tx T) error {
		old, err := c.client.queryScheduleByUUID(tx, target.ChangefeedUUID)
		if err != nil {
			return errors.Trace(err)
		}
		if err := metadata.CheckScheduleState(old.ScheduledChangefeed, target); err != nil {
			return errors.Trace(err)
		}
		return c.client.updateSchedule(tx, &ScheduleDO{
			ScheduledChangefeed: target,
			Version:             old.Version,
		})
	})
}

// GetChangefeedSchedule Get current schedule of the given changefeed.
func (c *ControllerOb[T]) GetChangefeedSchedule(cf metadata.ChangefeedUUID) (metadata.ScheduledChangefeed, error) {
	var ret metadata.ScheduledChangefeed
	err := c.client.Txn(c.egCtx, func(tx T) error {
		sc, inErr := c.client.queryScheduleByUUID(tx, cf)
		if inErr != nil {
			return errors.Trace(inErr)
		}
		ret = sc.ScheduledChangefeed
		return nil
	})
	return ret, err
}

// ScheduleSnapshot Get a snapshot of all changefeeds current schedule.
func (c *ControllerOb[T]) ScheduleSnapshot() (ss []metadata.ScheduledChangefeed, cs []*model.CaptureInfo, err error) {
	err = c.client.Txn(c.egCtx, func(tx T) error {
		scs, inErr := c.client.querySchedules(tx)
		if inErr != nil {
			return errors.Trace(inErr)
		}
		for _, sc := range scs {
			ss = append(ss, sc.ScheduledChangefeed)
		}
		return err
	})

	cs = c.getAllCaptures()
	hash := sortAndHashCaptureList(cs)
	c.aliveCaptures.Lock()
	defer c.aliveCaptures.Unlock()
	c.aliveCaptures.outgoingHash = hash
	c.aliveCaptures.outgoing = cs
	return
}

// OwnerOb is an implement for metadata.OwnerObservation.
type OwnerOb[T TxnContext] struct {
	egCtx  context.Context
	client client[T]
	cfUUID metadata.ChangefeedUUID
}

<<<<<<< HEAD
func (c *CaptureOb[T]) NewOwnerObservation(cf *metadata.ChangefeedInfo) *OwnerOb[T] {
=======
func newOwnerObservation[T TxnContext](c *CaptureOb[T], cf metadata.ChangefeedUUID) *OwnerOb[T] {
>>>>>>> 114086de
	return &OwnerOb[T]{
		egCtx:  c.egCtx,
		client: c.client,
		cfUUID: cf,
	}
}

// Self returns the changefeed info of the owner.
// nolint:unused
func (o *OwnerOb[T]) Self() metadata.ChangefeedUUID {
	return o.cfUUID
}

func (o *OwnerOb[T]) updateChangefeedState(
	state model.FeedState,
	cfErr *model.RunningError,
	cfWarn *model.RunningError,
) error {
	return o.client.TxnWithOwnerLock(o.egCtx, o.cfUUID, func(tx T) error {
		oldState, err := o.client.queryChangefeedStateByUUID(tx, o.cfUUID)
		if err != nil {
			return errors.Trace(err)
		}

		newState := &ChangefeedStateDO{
			ChangefeedState: metadata.ChangefeedState{
				ChangefeedUUID: o.cfUUID,
				State:          state,
				Error:          oldState.Error,
				Warning:        oldState.Warning,
			},
			Version: oldState.Version,
		}
		if cfErr != nil {
			newState.Error = cfErr
		}
		if cfWarn != nil {
			newState.Warning = cfWarn
		}

		return o.client.updateChangefeedState(tx, newState)
	})
}

// UpdateChangefeed updates changefeed metadata, must be called on a paused one.
// nolint:unused
func (o *OwnerOb[T]) UpdateChangefeed(info *metadata.ChangefeedInfo) error {
	return o.client.TxnWithOwnerLock(o.egCtx, o.cfUUID, func(tx T) error {
		state, err := o.client.queryChangefeedStateByUUIDWithLock(tx, o.cfUUID)
		if err != nil {
			return errors.Trace(err)
		}
		if state.State != model.StateStopped && state.State != model.StateFailed {
			return errors.ErrChangefeedUpdateRefused.GenWithStackByArgs(
				"can only update changefeed config when it is stopped or failed",
			)
		}

		oldInfo, err := o.client.queryChangefeedInfoByUUID(tx, o.cfUUID)
		if err != nil {
			return errors.Trace(err)
		}
		return o.client.updateChangefeedInfo(tx, &ChangefeedInfoDO{
			ChangefeedInfo: *info,
			Version:        oldInfo.Version,
		})
	})
}

// ResumeChangefeed resumes a changefeed.
// nolint:unused
func (o *OwnerOb[T]) ResumeChangefeed() error {
	return o.updateChangefeedState(model.StateNormal, nil, nil)
}

// SetChangefeedPending sets the changefeed to state pending.
// nolint:unused
func (o *OwnerOb[T]) SetChangefeedPending(err *model.RunningError) error {
	return o.updateChangefeedState(model.StatePending, err, nil)
}

// SetChangefeedFailed set the changefeed to state failed.
// nolint:unused
func (o *OwnerOb[T]) SetChangefeedFailed(err *model.RunningError) error {
	return o.updateChangefeedState(model.StateFailed, err, nil)
}

// PauseChangefeed pauses a changefeed.
// nolint:unused
func (o *OwnerOb[T]) PauseChangefeed() error {
	return o.updateChangefeedState(model.StateStopped, nil, nil)
}

// SetChangefeedRemoved set the changefeed to state removed.
// nolint:unused
func (o *OwnerOb[T]) SetChangefeedRemoved() error {
	return o.updateChangefeedState(model.StateRemoved, nil, nil)
}

// SetChangefeedFinished set the changefeed to state finished.
// nolint:unused
func (o *OwnerOb[T]) SetChangefeedFinished() error {
	return o.updateChangefeedState(model.StateFinished, nil, nil)
}

// SetChangefeedWarning set the changefeed to state warning.
// nolint:unused
func (o *OwnerOb[T]) SetChangefeedWarning(warn *model.RunningError) error {
	return o.updateChangefeedState(model.StateWarning, nil, warn)
}

func sortAndHashCaptureList(cs []*model.CaptureInfo) uint64 {
	hasher := fnv.New64()
	sort.Slice(cs, func(i, j int) bool { return strings.Compare(cs[i].ID, cs[j].ID) < 0 })
	for _, info := range cs {
		hasher.Write([]byte(info.ID))
	}
	return hasher.Sum64()
}<|MERGE_RESOLUTION|>--- conflicted
+++ resolved
@@ -721,11 +721,7 @@
 	cfUUID metadata.ChangefeedUUID
 }
 
-<<<<<<< HEAD
-func (c *CaptureOb[T]) NewOwnerObservation(cf *metadata.ChangefeedInfo) *OwnerOb[T] {
-=======
 func newOwnerObservation[T TxnContext](c *CaptureOb[T], cf metadata.ChangefeedUUID) *OwnerOb[T] {
->>>>>>> 114086de
 	return &OwnerOb[T]{
 		egCtx:  c.egCtx,
 		client: c.client,
