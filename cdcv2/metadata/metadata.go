--- conflicted
+++ resolved
@@ -78,13 +78,8 @@
 	// OwnerChanges fetch owner modifications.
 	OwnerChanges() <-chan ScheduledChangefeed
 
-<<<<<<< HEAD
-	// When an owner exits, inform the metadata storage.
+	// PostOwnerRemoved when an owner exits, inform the metadata storage.
 	PostOwnerRemoved(cf ChangefeedUUID, taskPosition ChangefeedProgress) error
-=======
-	// PostOwnerRemoved when an owner exits, inform the metadata storage.
-	PostOwnerRemoved(cf ChangefeedUUID) error
->>>>>>> d280e52f
 }
 
 // ControllerObservation is for observing and updating meta by Controller.
