--- conflicted
+++ resolved
@@ -164,9 +164,8 @@
 }
 
 // Value implements the driver.Valuer interface.
-<<<<<<< HEAD
 //func (s *SchedState) Value() (driver.Value, error) {
-//	return s.toString()
+//	return s.toString(), nil
 //}
 //
 //// Scan implements the sql.Scanner interface.
@@ -178,21 +177,6 @@
 //
 //	return s.fromString(string(b))
 //}
-=======
-func (s SchedState) Value() (driver.Value, error) {
-	return s.toString(), nil
-}
-
-// Scan implements the sql.Scanner interface.
-func (s *SchedState) Scan(value interface{}) error {
-	b, ok := value.([]byte)
-	if !ok {
-		return errors.New("type assertion to []byte failed")
-	}
-
-	return s.fromString(string(b))
-}
->>>>>>> d280e52f
 
 // ScheduledChangefeed is for owner and processor schedule.
 type ScheduledChangefeed struct {
