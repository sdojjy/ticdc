// Copyright 2023 PingCAP, Inc.
//
// Licensed under the Apache License, Version 2.0 (the "License");
// you may not use this file except in compliance with the License.
// You may obtain a copy of the License at
//
//     http://www.apache.org/licenses/LICENSE-2.0
//
// Unless required by applicable law or agreed to in writing, software
// distributed under the License is distributed on an "AS IS" BASIS,
// See the License for the specific language governing permissions and
// limitations under the License.

package metadata

import (
	"database/sql/driver"
	"encoding/json"
	"errors"
	"fmt"
	"strings"

	"github.com/pingcap/log"
	"github.com/pingcap/tiflow/cdc/model"
	"github.com/pingcap/tiflow/pkg/config"
	"go.uber.org/zap"
)

// ChangefeedUUID is the unique identifier of a changefeed.
type ChangefeedUUID = uint64

// ChangefeedIdent identifies a changefeed.
type ChangefeedIdent struct {
	// UUID is generated internally by TiCDC to distinguish between changefeeds with the same ID.
	// Note that it can't be specified by the user.
	UUID ChangefeedUUID `gorm:"column:uuid;type:bigint(20) unsigned;primaryKey" json:"uuid"`

	// Namespace and ID pair is unique in one ticdc cluster. And in the current implementation,
	// Namespace can only be set to `default`.
	Namespace string `gorm:"column:namespace;type:varchar(128);not null;uniqueIndex:namespace,priority:1" json:"namespace"`
	ID        string `gorm:"column:id;type:varchar(128);not null;uniqueIndex:namespace,priority:2" json:"id"`
}

// ToChangefeedID converts ChangefeedUUID to model.ChangeFeedID.
func (c ChangefeedIdent) ToChangefeedID() model.ChangeFeedID {
	return model.ChangeFeedID{
		Namespace: c.Namespace,
		ID:        c.ID,
	}
}

// String implements fmt.Stringer interface
func (c ChangefeedIdent) String() string {
	return fmt.Sprintf("%d(%s/%s)", c.UUID, c.Namespace, c.ID)
}

// Compare compares two ChangefeedIDWithEpoch base on their string representation.
func (c *ChangefeedIdent) Compare(other ChangefeedIdent) int {
	return strings.Compare(c.String(), other.String())
}

// ChangefeedInfo is a minimal info collection to describe a changefeed.
type ChangefeedInfo struct {
	ChangefeedIdent

	UpstreamID uint64 `gorm:"column:upstream_id;type:bigint(20) unsigned;not null;index:upstream_id,priority:1" json:"upstream_id"`
	SinkURI    string `gorm:"column:sink_uri;type:text;not null" json:"sink_uri"`
	StartTs    uint64 `gorm:"column:start_ts;type:bigint(20) unsigned;not null" json:"start_ts"`
	TargetTs   uint64 `gorm:"column:target_ts;type:bigint(20) unsigned;not null" json:"target_ts"`
	// Note that pointer type is used here for compatibility with the old model, and config should never be nil in practice.
	Config *config.ReplicaConfig `gorm:"column:config;type:longtext;not null" json:"config"`
}

// ChangefeedState is the status of a changefeed.
type ChangefeedState struct {
	ChangefeedUUID ChangefeedUUID      `gorm:"column:changefeed_uuid;type:bigint(20) unsigned;primaryKey" json:"changefeed_uuid"`
	State          model.FeedState     `gorm:"column:state;type:text;not null" json:"state"`
	Warning        *model.RunningError `gorm:"column:warning;type:text" json:"warning"`
	Error          *model.RunningError `gorm:"column:error;type:text" json:"error"`
}

// ChangefeedProgress is for changefeed progress. Use ChangeFeedStatus to maintain compatibility with older versions of the code.
type ChangefeedProgress model.ChangeFeedStatus

// Value implements the driver.Valuer interface.
func (cp ChangefeedProgress) Value() (driver.Value, error) {
	return json.Marshal(cp)
}

// Scan implements the sql.Scanner interface.
func (cp *ChangefeedProgress) Scan(value interface{}) error {
	b, ok := value.([]byte)
	if !ok {
		return errors.New("type assertion to []byte failed")
	}

	return json.Unmarshal(b, cp)
}

// CaptureProgress stores the progress of all ChangeFeeds on single capture.
type CaptureProgress map[ChangefeedUUID]ChangefeedProgress

// Value implements the driver.Valuer interface.
func (cp CaptureProgress) Value() (driver.Value, error) {
	return json.Marshal(cp)
}

// Scan implements the sql.Scanner interface.
func (cp *CaptureProgress) Scan(value interface{}) error {
	b, ok := value.([]byte)
	if !ok {
		return errors.New("type assertion to []byte failed")
	}

	return json.Unmarshal(b, cp)
}

// SchedState is the type of state to schedule owners and processors.
type SchedState string

const (
	// SchedInvalid should never be used.
<<<<<<< HEAD
	SchedInvalid SchedState = SchedState("unreachable")
	// SchedRemoved means the owner or processor is removed.
	SchedRemoved SchedState = SchedState("Removed")
	// SchedLaunched means the owner or processor is launched.
	SchedLaunched SchedState = SchedState("Launched")
	// SchedRemoving means the owner or processor is in removing.
	SchedRemoving SchedState = SchedState("Removing")
=======
	SchedInvalid SchedState = SchedState(0)
	// SchedRemoved means the owner or processor is removed.
	SchedRemoved SchedState = SchedState(1)
	// SchedLaunched means the owner or processor is launched.
	SchedLaunched SchedState = SchedState(2)
	// SchedRemoving means the owner or processor is in removing.
	SchedRemoving SchedState = SchedState(3)
>>>>>>> e2733a58
)

// String implements the fmt.Stringer interface.
func (s SchedState) String() string {
	return s.toString()
}
<<<<<<< HEAD

func (s SchedState) toString() string {
	switch s {
	case SchedLaunched:
		return "Launched"
	case SchedRemoving:
		return "Removing"
	case SchedRemoved:
		return "Removed"
	default:
		return "unreachable"
	}
}

// nolint
func (s SchedState) fromString(str string) error {
	switch str {
	case "Launched":
		s = SchedLaunched
	case "Removing":
		s = SchedRemoving
	case "Removed":
		s = SchedRemoved
	default:
		s = SchedInvalid
		return errors.New("unreachable")
	}
	return nil
}

// Value implements the driver.Valuer interface.
//func (s *SchedState) Value() (driver.Value, error) {
//	return s.toString(), nil
//}
//
//// Scan implements the sql.Scanner interface.
//func (s *SchedState) Scan(value interface{}) error {
//	b, ok := value.([]byte)
//	if !ok {
//		return errors.New("type assertion to []byte failed")
//	}
//
//	return s.fromString(string(b))
//}

// ScheduledChangefeed is for owner and processor schedule.
type ScheduledChangefeed struct {
	ChangefeedUUID ChangefeedUUID   `gorm:"column:changefeed_uuid;type:bigint(20) unsigned;primaryKey" json:"changefeed_uuid"`
	Owner          *model.CaptureID `gorm:"column:owner;type:varchar(128)" json:"owner"`
	OwnerState     SchedState       `gorm:"column:owner_state;type:text;not null" json:"owner_state"`
	// Processors is always equal to the owner in the current implementation.
	Processors *model.CaptureID `gorm:"column:processors;type:text" json:"processors"`
	// TaskPosition is used to initialize changefeed owner on the capture.
	TaskPosition ChangefeedProgress `gorm:"column:task_position;type:text;not null" json:"task_position"`
}

=======

func (s SchedState) toString() string {
	switch s {
	case SchedLaunched:
		return "Launched"
	case SchedRemoving:
		return "Removing"
	case SchedRemoved:
		return "Removed"
	default:
		return "unreachable"
	}
}

// nolint
func (s SchedState) fromString(str string) error {
	switch str {
	case "Launched":
		s = SchedLaunched
	case "Removing":
		s = SchedRemoving
	case "Removed":
		s = SchedRemoved
	default:
		s = SchedInvalid
		return errors.New("unreachable")
	}
	return nil
}

// Value implements the driver.Valuer interface.
func (s SchedState) Value() (driver.Value, error) {
	return s.toString(), nil
}

// Scan implements the sql.Scanner interface.
func (s *SchedState) Scan(value interface{}) error {
	b, ok := value.([]byte)
	if !ok {
		return errors.New("type assertion to []byte failed")
	}

	return s.fromString(string(b))
}

// ScheduledChangefeed is for owner and processor schedule.
type ScheduledChangefeed struct {
	ChangefeedUUID ChangefeedUUID   `gorm:"column:changefeed_uuid;type:bigint(20) unsigned;primaryKey" json:"changefeed_uuid"`
	Owner          *model.CaptureID `gorm:"column:owner;type:varchar(128)" json:"owner"`
	OwnerState     SchedState       `gorm:"column:owner_state;type:text;not null" json:"owner_state"`
	// Processors is always equal to the owner in the current implementation.
	Processors *model.CaptureID `gorm:"column:processors;type:text" json:"processors"`
	// TaskPosition is used to initialize changefeed owner on the capture.
	TaskPosition ChangefeedProgress `gorm:"column:task_position;type:text;not null" json:"task_position"`
}

>>>>>>> e2733a58
// CheckScheduleState checks whether the origin and target schedule state is valid.
func CheckScheduleState(origin ScheduledChangefeed, target ScheduledChangefeed) error {
	if origin.ChangefeedUUID != target.ChangefeedUUID {
		log.Panic("bad schedule: changefeed id not match",
			zap.Any("origin", origin), zap.Any("target", target))
	}
	if origin.OwnerState == SchedInvalid || target.OwnerState == SchedInvalid {
		return NewBadScheduleError(origin, target)
	}

	if origin.Owner != target.Owner {
		// NOTE: owner id can be changed only when the old owner is removed.
		if origin.OwnerState == SchedRemoved && target.OwnerState == SchedLaunched {
			return nil
		}
		return NewBadScheduleError(origin, target)
	}

	switch origin.OwnerState {
	case SchedRemoved:
		// case 1: SchedRemoved -> SchedLaunched, this means a changefeed owner is rescheduled
		// to the same capture.
		if target.OwnerState != SchedLaunched {
			return NewBadScheduleError(origin, target)
		}
	case SchedLaunched:
		// case 1: SchedLaunched -> SchedRemoving, this is the normal scenario.
		// case 2: SchedLaunched -> SchedRemoved, this is the capture offline scenario.
		return nil
	case SchedRemoving:
		if target.OwnerState != SchedRemoved {
			return NewBadScheduleError(origin, target)
		}
	}
	return nil
}

// DiffScheduledChangefeeds gets difference between origin and target.
//
// Both origin and target should be sorted by the given rule.
func DiffScheduledChangefeeds(
	origin, target []ScheduledChangefeed,
	sortedBy func(a, b ScheduledChangefeed) int,
) ([]ScheduledChangefeed, error) {
	badSchedule := func() error {
		originStrs := make([]string, 0, len(origin))
		targetStrs := make([]string, 0, len(target))
		for _, s := range origin {
			originStrs = append(originStrs, s.toString())
		}
		for _, s := range target {
			targetStrs = append(targetStrs, s.toString())
		}
		msg := fmt.Sprintf("bad schedule: [%s]->[%s]", strings.Join(originStrs, ","), strings.Join(targetStrs, ","))
		return NewScheduleError(msg)
	}

	var diffs []ScheduledChangefeed
	if len(origin) <= len(target) {
		diffs = make([]ScheduledChangefeed, 0, len(target))
	} else {
		diffs = make([]ScheduledChangefeed, 0, len(origin))
	}

	for i, j := 0, 0; i < len(origin) && j < len(target); {
		if i == len(origin) || sortedBy(origin[i], target[j]) > 0 {
			unexist := target[j]
			unexist.OwnerState = SchedRemoved
			if err := CheckScheduleState(unexist, target[j]); err != nil {
				return nil, badSchedule()
			}
			diffs = append(diffs, target[j])
			j += 1
		} else if j == len(target) || sortedBy(origin[i], target[j]) < 0 {
			unexist := origin[i]
			unexist.OwnerState = SchedRemoved
			if err := CheckScheduleState(origin[i], unexist); err != nil {
				return nil, badSchedule()
			}
			diffs = append(diffs, unexist)
			i += 1
		} else {
			if origin[i].OwnerState != target[j].OwnerState {
				if err := CheckScheduleState(origin[i], target[j]); err != nil {
					return nil, badSchedule()
				}
				diffs = append(diffs, target[j])
			}
			i += 1
			j += 1
		}
	}
	return diffs, nil
}

func (s ScheduledChangefeed) toString() string {
	return fmt.Sprintf("%s.%s", *s.Owner, s.OwnerState.String())
}<|MERGE_RESOLUTION|>--- conflicted
+++ resolved
@@ -116,19 +116,10 @@
 }
 
 // SchedState is the type of state to schedule owners and processors.
-type SchedState string
+type SchedState int
 
 const (
 	// SchedInvalid should never be used.
-<<<<<<< HEAD
-	SchedInvalid SchedState = SchedState("unreachable")
-	// SchedRemoved means the owner or processor is removed.
-	SchedRemoved SchedState = SchedState("Removed")
-	// SchedLaunched means the owner or processor is launched.
-	SchedLaunched SchedState = SchedState("Launched")
-	// SchedRemoving means the owner or processor is in removing.
-	SchedRemoving SchedState = SchedState("Removing")
-=======
 	SchedInvalid SchedState = SchedState(0)
 	// SchedRemoved means the owner or processor is removed.
 	SchedRemoved SchedState = SchedState(1)
@@ -136,14 +127,12 @@
 	SchedLaunched SchedState = SchedState(2)
 	// SchedRemoving means the owner or processor is in removing.
 	SchedRemoving SchedState = SchedState(3)
->>>>>>> e2733a58
 )
 
 // String implements the fmt.Stringer interface.
 func (s SchedState) String() string {
 	return s.toString()
 }
-<<<<<<< HEAD
 
 func (s SchedState) toString() string {
 	switch s {
@@ -175,19 +164,19 @@
 }
 
 // Value implements the driver.Valuer interface.
-//func (s *SchedState) Value() (driver.Value, error) {
-//	return s.toString(), nil
-//}
-//
-//// Scan implements the sql.Scanner interface.
-//func (s *SchedState) Scan(value interface{}) error {
-//	b, ok := value.([]byte)
-//	if !ok {
-//		return errors.New("type assertion to []byte failed")
-//	}
-//
-//	return s.fromString(string(b))
-//}
+func (s SchedState) Value() (driver.Value, error) {
+	return s.toString(), nil
+}
+
+// Scan implements the sql.Scanner interface.
+func (s *SchedState) Scan(value interface{}) error {
+	b, ok := value.([]byte)
+	if !ok {
+		return errors.New("type assertion to []byte failed")
+	}
+
+	return s.fromString(string(b))
+}
 
 // ScheduledChangefeed is for owner and processor schedule.
 type ScheduledChangefeed struct {
@@ -200,64 +189,6 @@
 	TaskPosition ChangefeedProgress `gorm:"column:task_position;type:text;not null" json:"task_position"`
 }
 
-=======
-
-func (s SchedState) toString() string {
-	switch s {
-	case SchedLaunched:
-		return "Launched"
-	case SchedRemoving:
-		return "Removing"
-	case SchedRemoved:
-		return "Removed"
-	default:
-		return "unreachable"
-	}
-}
-
-// nolint
-func (s SchedState) fromString(str string) error {
-	switch str {
-	case "Launched":
-		s = SchedLaunched
-	case "Removing":
-		s = SchedRemoving
-	case "Removed":
-		s = SchedRemoved
-	default:
-		s = SchedInvalid
-		return errors.New("unreachable")
-	}
-	return nil
-}
-
-// Value implements the driver.Valuer interface.
-func (s SchedState) Value() (driver.Value, error) {
-	return s.toString(), nil
-}
-
-// Scan implements the sql.Scanner interface.
-func (s *SchedState) Scan(value interface{}) error {
-	b, ok := value.([]byte)
-	if !ok {
-		return errors.New("type assertion to []byte failed")
-	}
-
-	return s.fromString(string(b))
-}
-
-// ScheduledChangefeed is for owner and processor schedule.
-type ScheduledChangefeed struct {
-	ChangefeedUUID ChangefeedUUID   `gorm:"column:changefeed_uuid;type:bigint(20) unsigned;primaryKey" json:"changefeed_uuid"`
-	Owner          *model.CaptureID `gorm:"column:owner;type:varchar(128)" json:"owner"`
-	OwnerState     SchedState       `gorm:"column:owner_state;type:text;not null" json:"owner_state"`
-	// Processors is always equal to the owner in the current implementation.
-	Processors *model.CaptureID `gorm:"column:processors;type:text" json:"processors"`
-	// TaskPosition is used to initialize changefeed owner on the capture.
-	TaskPosition ChangefeedProgress `gorm:"column:task_position;type:text;not null" json:"task_position"`
-}
-
->>>>>>> e2733a58
 // CheckScheduleState checks whether the origin and target schedule state is valid.
 func CheckScheduleState(origin ScheduledChangefeed, target ScheduledChangefeed) error {
 	if origin.ChangefeedUUID != target.ChangefeedUUID {
